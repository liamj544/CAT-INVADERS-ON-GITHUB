# Copyright (c) 2025, NVIDIA CORPORATION.
#
# Licensed under the Apache License, Version 2.0 (the "License");
# you may not use this file except in compliance with the License.
# You may obtain a copy of the License at
#
#     http://www.apache.org/licenses/LICENSE-2.0
#
# Unless required by applicable law or agreed to in writing, software
# distributed under the License is distributed on an "AS IS" BASIS,
# WITHOUT WARRANTIES OR CONDITIONS OF ANY KIND, either express or implied.
# See the License for the specific language governing permissions and
# limitations under the License.
name: NeMo E2E NeMo2 Tests
on:
  workflow_call:
    inputs:
      test_to_run:
        required: true
        type: string
      image-name:
        required: false
        default: nemo_container_nemo2
        type: string

jobs:
  build:
    uses: ./.github/workflows/_build_container.yml
    with:
      image-name: ${{ inputs.image-name }}
      dockerfile: Dockerfile.ci

  e2e-tests:
    strategy:
      fail-fast: false
      matrix:
        include:
<<<<<<< HEAD
          # - script: L2_Community_vita_Checkpoints_tests_Llama3
          #   runner: self-hosted-azure-gpus-1
          # - script: L2_Stable_Diffusion_Training
          #   runner: self-hosted-azure-gpus-1
          # - script: L2_NeMo_2_GPT_Pretraining_no_transformer_engine
          #   runner: self-hosted-azure
          # - script: L2_NeMo_2_llama3_pretraining_recipe
          #   runner: self-hosted-azure
          # - script: L2_NeMo_2_llama3_fault_tolerance_plugin
          #   runner: self-hosted-azure
          # - script: L2_NeMo_2_llama3_straggler_detection
          #   runner: self-hosted-azure
          # - script: L2_NeMo_2_GPT_DDP_Param_Parity_check
          #   runner: self-hosted-azure
          # - script: L2_NeMo_2_Hyena_Conversion_from_HF
          #   runner: self-hosted-azure
          # - script: L2_NeMo_2_Hyena_DDP_Pretraining_Test
          #   runner: self-hosted-azure
          # - script: L2_NeMo_2_SSM_Pretraining
          #   runner: self-hosted-azure-gpus-1
          #   is_optional: true
          # - script: L2_NeMo_2_SSM_Finetuning
          #   runner: self-hosted-azure-gpus-1
          #   is_optional: true
          # - script: L2_NeMo_2_HF_MODEL_IMPORT
          #   runner: self-hosted-azure
          # - script: L2_NeMo_2_jit_callback
          #   runner: self-hosted-azure
          # - script: L2_NeMo_2_T5_Pretraining
          #   runner: self-hosted-azure
          #   is_optional: true
          # - script: L2_NeMo_2_T5_MockData_Pretraining
          #   runner: self-hosted-azure
          # - script: L2_NeMo_2_T5_Finetuning
          #   runner: self-hosted-azure
          # - script: L2_NeMo_2_T5_Squad
          #   runner: self-hosted-azure
          # - script: L2_NeMo_2_T5_LoRA
          #   runner: self-hosted-azure
          # - script: L2_NeMo_2_BERT_Pretraining_Megatron
          #   runner: self-hosted-azure
          # - script: L2_NeMo_2_BERT_Pretraining_HuggingFace
          #   runner: self-hosted-azure
          # - script: L2_NeMo_2_NEVA_MOCK_PRETRAIN_TP2
          #   runner: self-hosted-azure-gpus-2-h100
          # - script: L2_NeMo_2_NEVA_MOCK_PRETRAIN_PP2
          #   runner: self-hosted-azure-gpus-2-h100
          # - script: L2_NeMo_2_NEVA_MOCK_PRETRAIN_CP2
          #   runner: self-hosted-azure-gpus-2-h100
          # - script: L2_NeMo_2_NEVA_MOCK_FINETUNE_TP2
          #   runner: self-hosted-azure-gpus-2-h100
          # - script: L2_NeMo_2_NEVA_ENERGON_FINETUNE_TP2
          #   runner: self-hosted-azure-gpus-2-h100
          # - script: L2_NeMo_2_NEVA_MOCK_FINETUNE_PP2
          #   runner: self-hosted-azure-gpus-2-h100
          # - script: L2_NeMo_2_NEVA_MOCK_FINETUNE_CP2
          #   runner: self-hosted-azure-gpus-2-h100
          # - script: L2_NeMo_2_NEVA_PRELOADED_FINETUNE_PP2_SEQPACK_PAD
          #   runner: self-hosted-azure-gpus-2-h100
          # - script: L2_NeMo_2_NEVA_PRELOADED_FINETUNE_PP2_SEQPACK_TRUNC
          #   runner: self-hosted-azure-gpus-2-h100
          # - script: L2_NeMo_2_NEVA_LOAD_GENERATE
          #   runner: self-hosted-azure-gpus-1
          #   is_optional: true
          # - script: L2_NeMo_2_LLAVA_IMPORT
          #   runner: self-hosted-azure-gpus-1
          # - script: L2_NEMO_2_MLLAMA_Inference
          #   runner: self-hosted-azure-gpus-1
          #   is_optional: true
          # - script: L2_NeMo_2_MLLAMA_MOCK_FINETUNE_TP2
          #   runner: self-hosted-azure
          #   is_optional: true
          # - script: L2_NeMo_2_MLLAMA_PRELOADED_FINETUNE_TP2
          #   runner: self-hosted-azure
          # - script: L2_NeMo_2_MLLAMA_ENERGON_FINETUNE_TP2
          #   runner: self-hosted-azure
          # - script: L2_NeMo_2_MLLAMA_IMPORT
          #   runner: self-hosted-azure-gpus-1
          # - script: L2_NeMo_2_Mixtral_Pretraining
          #   runner: self-hosted-azure
          # - script: L2_NeMo_2_GPT_SFT_TP1PP1_MBS1
          #   runner: self-hosted-azure
          # - script: L2_NeMo_2_GPT_SFT_TP1PP1_MBS2
          #   runner: self-hosted-azure
          # - script: L2_NeMo_2_GPT_SFT_TP1PP2_MBS2
          #   runner: self-hosted-azure
          # - script: L2_NeMo_2_GPT_SFT_TP2PP1_MBS2
          #   runner: self-hosted-azure
          # - script: L2_NeMo_2_GPT_SFT_TP1PP1_MBS1_PACKED
          #   runner: self-hosted-azure
          # - script: L2_NeMo_2_GPT_LoRA_TP1PP1_MBS1
          #   runner: self-hosted-azure
          # - script: L2_NeMo_2_GPT_LoRA_TP1PP1_MBS2
          #   runner: self-hosted-azure
          # - script: L2_NeMo_2_GPT_LoRA_TP1PP2_MBS2
          #   runner: self-hosted-azure
          # - script: L2_NeMo_2_GPT_LoRA_TP2PP1_MBS2
          #   runner: self-hosted-azure
          # - script: L2_NeMo_2_GPT_LoRA_TP1PP1_MBS1_PACKED
          #   runner: self-hosted-azure
          # - script: L2_NeMo_2_GPT_DoRA_TP1PP1_MBS1_PACKED
          #   runner: self-hosted-azure
          # - script: L2_NeMo_2_GPT_CLoRA_TP1PP1_MBS1_PACKED
          #   runner: self-hosted-azure
          # - script: L2_NeMo_2_GPT_LoRA_TP1PP1_MBS1_Chat
          #   runner: self-hosted-azure
          # - script: L2_NeMo_2_Mixtral_LoRA_EP2PP1_MBS2_exclude
          #   runner: self-hosted-azure
          # - script: L2_NeMo_2_Mixtral_LoRA_EP2PP1_MBS2
          #   runner: self-hosted-azure
          # - script: L2_NeMo_2_Mixtral_LoRA_TP1PP1_MBS1
          #   runner: self-hosted-azure
          # - script: L2_NeMo_2_Mixtral_LoRA_TP2PP1_MBS1
          #   runner: self-hosted-azure
          # - script: L2_NeMo_2_Mistral_LoRA_TP1PP1_MBS1
          #   runner: self-hosted-azure
          # - script: L2_NeMo_2_Mistral_LoRA_TP1PP1_MBS1_exclude
          #   runner: self-hosted-azure
          # - script: L2_NeMo_2_Mistral_LoRA_TP2PP1_MBS1
          #   runner: self-hosted-azure
          # - script: L2_NEMO_2_LoRA_MERGE
          #   runner: self-hosted-azure
          # - script: L2_NEMO_2_LoRA_Export
          #   runner: self-hosted-azure-gpus-1
          # - script: L2_NEMO_2_LoRA_Inference
          #   runner: self-hosted-azure-gpus-1
          # - script: L2_NeMo_2_NeMo_Mcore_Mixtral_bitexact
          #   runner: self-hosted-azure
          # - script: L2_NeMo_2_Automodel_PTQ_trtllm
          #   runner: self-hosted-azure
          # - script: L2_NeMo_2_Automodel_PTQ_hf
          #   runner: self-hosted-azure
          # - script: L2_NeMo_2_PTQ_Llama2_FP8_trtllm
          #   runner: self-hosted-azure
          # - script: L2_NeMo_2_PTQ_Llama2_FP8_nemo
          #   runner: self-hosted-azure
          # - script: L2_NeMo_2_PTQ_Unified_Export
          #   runner: self-hosted-azure
          # - script: L2_NeMo_2_Distill_Llama3_TP1PP2
          #   runner: self-hosted-azure
          # - script: L2_NeMo_2_Prune_Llama_TP1PP2
          #   runner: self-hosted-azure
          # - script: L2_NeMo_2_LLAVA_NEXT_MOCK_TRAINING
          #   runner: self-hosted-azure
          # - script: L2_NeMo_2_LLAVA_NEXT_HF_CONVERSION
          #   runner: self-hosted-azure
          # - script: L2_NeMo_2_LLAVA_NEXT_ENERGON_TRAIN
          #   runner: self-hosted-azure
          # - script: L2_NeMo_2_LLAVA_NEXT_ENERGON_PACKED_TRAIN
          #   runner: self-hosted-azure
          - script: L2_NeMo_2_AVLM_MOCK_TRAINING
            runner: self-hosted-azure
          - script: L2_NeMo_2_AVLM_ENERGON_TRAIN
            runner: self-hosted-azure
          - script: L2_NeMo_2_AVLM_ENERGON_PACKED_TRAIN
=======
          - script: L2_Community_vita_Checkpoints_tests_Llama3
            runner: self-hosted-azure-gpus-1
          - script: L2_Stable_Diffusion_Training
            runner: self-hosted-azure-gpus-1
          - script: L2_NeMo_2_GPT_Pretraining_no_transformer_engine
            runner: self-hosted-azure
          - script: L2_NeMo_2_llama3_pretraining_recipe
            runner: self-hosted-azure
          - script: L2_NeMo_2_llama3_fault_tolerance_plugin
            runner: self-hosted-azure
          - script: L2_NeMo_2_llama3_straggler_detection
            runner: self-hosted-azure
          - script: L2_NeMo_2_llama3_local_ckpt
            runner: self-hosted-azure
          - script: L2_NeMo_2_GPT_DDP_Param_Parity_check
            runner: self-hosted-azure
          - script: L2_NeMo_2_Hyena_Conversion_from_HF
            runner: self-hosted-azure
          - script: L2_NeMo_2_Hyena_DDP_Pretraining_Test
            runner: self-hosted-azure
          - script: L2_NeMo_2_Hyena_PP_Pretraining_Test
            runner: self-hosted-azure
          - script: L2_NeMo_2_Hyena_TP_Pretraining_Test
            runner: self-hosted-azure
          - script: L2_NeMo_2_Hyena_CP_Pretraining_Test
            runner: self-hosted-azure
          - script: L2_NeMo_2_SSM_Pretraining
            runner: self-hosted-azure
          - script: L2_NeMo_2_SSM_Finetuning
            runner: self-hosted-azure-gpus-1
            is_optional: true
          - script: L2_NeMo_2_HF_MODEL_IMPORT
            runner: self-hosted-azure
          - script: L2_NeMo_2_jit_callback
            runner: self-hosted-azure
          - script: L2_NeMo_2_T5_Pretraining
            runner: self-hosted-azure
            is_optional: true
          - script: L2_NeMo_2_T5_MockData_Pretraining
            runner: self-hosted-azure
          - script: L2_NeMo_2_T5_Finetuning
            runner: self-hosted-azure
          - script: L2_NeMo_2_T5_Squad
            runner: self-hosted-azure
          - script: L2_NeMo_2_T5_LoRA
            runner: self-hosted-azure
          - script: L2_NeMo_2_BERT_Pretraining_Megatron
            runner: self-hosted-azure
          - script: L2_NeMo_2_BERT_Pretraining_HuggingFace
            runner: self-hosted-azure
          - script: L2_NeMo_2_NEVA_MOCK_PRETRAIN_TP2
            runner: self-hosted-azure-gpus-2-h100
          - script: L2_NeMo_2_NEVA_MOCK_PRETRAIN_PP2
            runner: self-hosted-azure-gpus-2-h100
          - script: L2_NeMo_2_NEVA_MOCK_PRETRAIN_CP2
            runner: self-hosted-azure-gpus-2-h100
          - script: L2_NeMo_2_NEVA_MOCK_FINETUNE_TP2
            runner: self-hosted-azure-gpus-2-h100
          - script: L2_NeMo_2_NEVA_ENERGON_FINETUNE_TP2
            runner: self-hosted-azure-gpus-2-h100
          - script: L2_NeMo_2_NEVA_MOCK_FINETUNE_PP2
            runner: self-hosted-azure-gpus-2-h100
          - script: L2_NeMo_2_NEVA_MOCK_FINETUNE_CP2
            runner: self-hosted-azure-gpus-2-h100
          - script: L2_NeMo_2_NEVA_PRELOADED_FINETUNE_PP2_SEQPACK_PAD
            runner: self-hosted-azure-gpus-2-h100
          - script: L2_NeMo_2_NEVA_PRELOADED_FINETUNE_PP2_SEQPACK_TRUNC
            runner: self-hosted-azure-gpus-2-h100
          - script: L2_NeMo_2_NEVA_LOAD_GENERATE
            runner: self-hosted-azure-gpus-1
            is_optional: true
          - script: L2_NeMo_2_LLAVA_IMPORT
            runner: self-hosted-azure-gpus-1
          - script: L2_NEMO_2_MLLAMA_Inference
            runner: self-hosted-azure-gpus-1
            is_optional: true
          - script: L2_NeMo_2_MLLAMA_MOCK_FINETUNE_TP2
            runner: self-hosted-azure
            is_optional: true
          - script: L2_NeMo_2_MLLAMA_PRELOADED_FINETUNE_TP2
            runner: self-hosted-azure
          - script: L2_NeMo_2_MLLAMA_ENERGON_FINETUNE_TP2
            runner: self-hosted-azure
          - script: L2_NeMo_2_MLLAMA_IMPORT
            runner: self-hosted-azure-gpus-1
          - script: L2_NeMo_2_Mixtral_Pretraining
            runner: self-hosted-azure
          - script: L2_NeMo_2_GPT_SFT_TP1PP1_MBS1
            runner: self-hosted-azure
          - script: L2_NeMo_2_GPT_SFT_TP1PP1_MBS2
            runner: self-hosted-azure
          - script: L2_NeMo_2_GPT_SFT_TP1PP2_MBS2
            runner: self-hosted-azure
          - script: L2_NeMo_2_GPT_SFT_TP2PP1_MBS2
            runner: self-hosted-azure
          - script: L2_NeMo_2_GPT_SFT_TP1PP1_MBS1_PACKED
            runner: self-hosted-azure
          - script: L2_NeMo_2_GPT_LoRA_TP1PP1_MBS1
            runner: self-hosted-azure
          - script: L2_NeMo_2_GPT_LoRA_TP1PP1_MBS2
            runner: self-hosted-azure
          - script: L2_NeMo_2_GPT_LoRA_TP1PP2_MBS2
            runner: self-hosted-azure
          - script: L2_NeMo_2_GPT_LoRA_TP2PP1_MBS2
            runner: self-hosted-azure
          - script: L2_NeMo_2_GPT_LoRA_TP1PP1_MBS1_PACKED
            runner: self-hosted-azure
          - script: L2_NeMo_2_GPT_DoRA_TP1PP1_MBS1_PACKED
            runner: self-hosted-azure
          - script: L2_NeMo_2_GPT_CLoRA_TP1PP1_MBS1_PACKED
            runner: self-hosted-azure
          - script: L2_NeMo_2_GPT_LoRA_TP1PP1_MBS1_Chat
            runner: self-hosted-azure
          - script: L2_NeMo_2_Mixtral_LoRA_EP2PP1_MBS2_exclude
            runner: self-hosted-azure
          - script: L2_NeMo_2_Mixtral_LoRA_EP2PP1_MBS2
            runner: self-hosted-azure
          - script: L2_NeMo_2_Mixtral_LoRA_TP1PP1_MBS1
            runner: self-hosted-azure
          - script: L2_NeMo_2_Mixtral_LoRA_TP2PP1_MBS1
            runner: self-hosted-azure
          - script: L2_NeMo_2_Mistral_LoRA_TP1PP1_MBS1
            runner: self-hosted-azure
          - script: L2_NeMo_2_Mistral_LoRA_TP1PP1_MBS1_exclude
            runner: self-hosted-azure
          - script: L2_NeMo_2_Mistral_LoRA_TP2PP1_MBS1
            runner: self-hosted-azure
          - script: L2_NEMO_2_LoRA_MERGE
            runner: self-hosted-azure
          - script: L2_NEMO_2_LoRA_Export
            runner: self-hosted-azure-gpus-1
          - script: L2_NEMO_2_LoRA_Inference
            runner: self-hosted-azure-gpus-1
          - script: L2_NeMo_2_NeMo_Mcore_Mixtral_bitexact
            runner: self-hosted-azure
          - script: L2_NeMo_2_Automodel_PTQ_trtllm
            runner: self-hosted-azure
          - script: L2_NeMo_2_Automodel_PTQ_hf
            runner: self-hosted-azure
          - script: L2_NeMo_2_PTQ_Llama2_FP8_trtllm
            runner: self-hosted-azure
          - script: L2_NeMo_2_PTQ_Llama2_FP8_nemo
            runner: self-hosted-azure
          - script: L2_NeMo_2_PTQ_Unified_Export
            runner: self-hosted-azure
          - script: L2_NeMo_2_Distill_Llama3_TP1PP2
            runner: self-hosted-azure
          - script: L2_NeMo_2_Prune_Llama_TP1PP2
            runner: self-hosted-azure
          - script: L2_NeMo_2_LLAVA_NEXT_MOCK_TRAINING
            runner: self-hosted-azure
          - script: L2_NeMo_2_LLAVA_NEXT_HF_CONVERSION
            runner: self-hosted-azure
          - script: L2_NeMo_2_LLAVA_NEXT_ENERGON_TRAIN
            runner: self-hosted-azure
          - script: L2_NeMo_2_LLAVA_NEXT_ENERGON_PACKED_TRAIN
>>>>>>> f95b3691
            runner: self-hosted-azure
          - script: L2_NeMo_2_CLIP_PRETRAIN
            runner: self-hosted-azure
          - script: L2_NeMo_2_CLIP_INFER
            runner: self-hosted-azure
          - script: Optional_L2_NeMo_2_EVAL
            runner: self-hosted-azure-gpus-1
            is_optional: true
          - script: L2_NeMo_2_Auto_Configurator_llama_TP1_PP1_MBS124
            runner: self-hosted-azure-gpus-1
          - script: L2_NeMo_2_Auto_Configurator_bert_TP1_PP1_MBS124
            runner: self-hosted-azure-gpus-1
          - script: L2_NeMo_2_Auto_Configurator_t5_TP1_PP1_MBS124
            runner: self-hosted-azure-gpus-1
          - script: L2_NeMo_2_Conversion_Test_Baichuan2
            runner: self-hosted-azure
          - script: L2_NeMo_2_Conversion_Test_ChatGLM
            runner: self-hosted-azure
          - script: L2_NeMo_2_Conversion_Test_DeepSeek
            runner: self-hosted-azure
          - script: L2_NeMo_2_Conversion_Test_Gemma
            runner: self-hosted-azure
          - script: L2_NeMo_2_Conversion_Test_Gemma2
            runner: self-hosted-azure
          - script: L2_NeMo_2_Conversion_Test_Mistral
            runner: self-hosted-azure
          - script: L2_NeMo_2_Conversion_Test_Llama
            runner: self-hosted-azure
          - script: L2_NeMo_2_Conversion_Test_Llama_Embedding
            runner: self-hosted-azure
          - script: L2_NeMo_2_Conversion_Test_Llama4
            runner: self-hosted-azure
          - script: L2_NeMo_2_Conversion_Test_Llama4_Text
            runner: self-hosted-azure
          - script: L2_NeMo_2_Conversion_Test_Nemotron
            runner: self-hosted-azure
          - script: L2_NeMo_2_Conversion_Test_Phi3Mini
            runner: self-hosted-azure
          - script: L2_NeMo_2_Conversion_Test_Qwen2
            runner: self-hosted-azure
          - script: L2_NeMo_2_Conversion_Test_Starcoder
            runner: self-hosted-azure
          - script: L2_NeMo_2_Conversion_Test_Starcoder2
            runner: self-hosted-azure
          - script: L2_NeMo_2_Conversion_Test_BERT
            runner: self-hosted-azure
          - script: L2_NeMo_2_Conversion_Test_T5
            runner: self-hosted-azure
          - runner: self-hosted-azure
            script: L2_NeMo_2_QWEN2VL_MOCK_FINETUNE_TP2
          - runner: self-hosted-azure
            script: L2_NeMo_2_QWEN2VL_PRELOADED_FINETUNE_TP2
          - runner: self-hosted-azure
            script: L2_NeMo_2_QWEN2VL_ENERGON_FINETUNE_TP2
          - runner: self-hosted-azure
            script: L2_NeMo_2_LLAMA4_MOCK_FINETUNE_PP2
          - runner: self-hosted-azure
            script: L2_NeMo_2_LLAMA4_MOCK_FINETUNE_CP2
          - runner: self-hosted-azure
            script: L2_NeMo_2_LLAMA4_ENERGON_FINETUNE_EP2
          - runner: self-hosted-azure
            script: L2_NeMo_2_Diffusion_Recipe_Test
          - runner: self-hosted-azure
            script: L2_NeMo_2_Diffusion_Taskencoder_Test
          - runner: self-hosted-azure
            script: L2_NeMo_2_Flux_Import_Test
          - runner: self-hosted-azure
            script: L2_NeMo_2_Flux_Inference_Test
          - runner: self-hosted-azure
            script: L2_NeMo_2_Flux_Training_Test
          
    needs: [build]
    runs-on: ${{ matrix.runner }}
    name: ${{ matrix.is_optional && 'PLEASEFIXME_' || '' }}${{ matrix.script }}
    steps:
      - name: Checkout
        uses: actions/checkout@v4
        with:
          path: ${{ github.run_id }}
      - name: main
        uses: NVIDIA/NeMo/.github/actions/test-template@main
        with:
          runner: ${{ runner.name }}
          script: ${{ matrix.script }}
          tests_to_run: ${{ inputs.test_to_run }}
          image: ${{ inputs.image-name }}
          is_optional: ${{ matrix.is_optional || false }}<|MERGE_RESOLUTION|>--- conflicted
+++ resolved
@@ -35,7 +35,6 @@
       fail-fast: false
       matrix:
         include:
-<<<<<<< HEAD
           # - script: L2_Community_vita_Checkpoints_tests_Llama3
           #   runner: self-hosted-azure-gpus-1
           # - script: L2_Stable_Diffusion_Training
@@ -191,14 +190,6 @@
           - script: L2_NeMo_2_AVLM_ENERGON_TRAIN
             runner: self-hosted-azure
           - script: L2_NeMo_2_AVLM_ENERGON_PACKED_TRAIN
-=======
-          - script: L2_Community_vita_Checkpoints_tests_Llama3
-            runner: self-hosted-azure-gpus-1
-          - script: L2_Stable_Diffusion_Training
-            runner: self-hosted-azure-gpus-1
-          - script: L2_NeMo_2_GPT_Pretraining_no_transformer_engine
-            runner: self-hosted-azure
-          - script: L2_NeMo_2_llama3_pretraining_recipe
             runner: self-hosted-azure
           - script: L2_NeMo_2_llama3_fault_tolerance_plugin
             runner: self-hosted-azure
@@ -348,7 +339,6 @@
           - script: L2_NeMo_2_LLAVA_NEXT_ENERGON_TRAIN
             runner: self-hosted-azure
           - script: L2_NeMo_2_LLAVA_NEXT_ENERGON_PACKED_TRAIN
->>>>>>> f95b3691
             runner: self-hosted-azure
           - script: L2_NeMo_2_CLIP_PRETRAIN
             runner: self-hosted-azure
