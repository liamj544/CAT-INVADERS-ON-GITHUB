--- conflicted
+++ resolved
@@ -313,27 +313,6 @@
 
 
 class BertPretrainingDataLayer(TextDataLayer):
-<<<<<<< HEAD
-    """Data Layer for BERT pre-training
-
-    Module which prepares data for BERT pre-training.
-    It accepts tokenizer, dataset directory or a single text file,
-    and processes the data for BERT pre-training - masked-LM and
-    next-sentence-prediction.
-
-    Args:
-        tokenizer (str): path to the tokenizer
-        dataset (str): path to the directory containing text files,
-            or path to a single text file.
-        max_seq_length (int): maximum sequence length. Usually 128 or 512.
-            Defaults to 128.
-        mask_probability (float): probability of masking random words in
-            a sequence.
-            Defaults to 0.15.
-        short_seeq_prob (float): Probability of creating sequences which are
-            shorter than the maximum length.
-            Defualts to 0.1.
-=======
     """
     Data layer for masked language modeling task.
 
@@ -343,7 +322,9 @@
         max_seq_length (int): maximum allowed length of the text segments
         mask_probability (float): probability of masking input sequence tokens
         batch_size (int): batch size in segments
->>>>>>> 0e63a32b
+        short_seeq_prob (float): Probability of creating sequences which are
+            shorter than the maximum length.
+            Defualts to 0.1.
     """
 
     @staticmethod
