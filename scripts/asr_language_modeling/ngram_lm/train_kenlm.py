--- conflicted
+++ resolved
@@ -43,16 +43,8 @@
 from typing import List
 
 from omegaconf import MISSING
-<<<<<<< HEAD
-from pathlib import Path
-sys.path.append(str(Path(__file__).parent))
-import kenlm_utils
-
-from nemo.collections.asr.parts.submodules.ngram_lm import FastNGramLM
-=======
 
 from nemo.collections.asr.parts.submodules.ngram_lm import FastNGramLM, kenlm_utils
->>>>>>> 98c64d87
 from nemo.core.config import hydra_runner
 from nemo.utils import logging
 
@@ -84,13 +76,8 @@
     )  # List of digits to prune Ngram. Example: [0,0,1]. See Pruning section on the https://kheafield.com/code/kenlm/estimation
     cache_path: str = ""  # Cache path to save tokenized files.
     verbose: int = 1  # Verbose level, default is 1.
-<<<<<<< HEAD
-    normalize_unk_nemo: bool = True
-    add_all_unigrams: bool = False  # Add all unigrams to the lm.
-=======
     save_nemo: bool = False  # Save .nemo checkpoint to use with FastNGramLM
     normalize_unk_nemo: bool = True  # Normalize the UNK token in the FastNGramLM model
->>>>>>> 98c64d87
 
 
 @hydra_runner(config_path=None, config_name='TrainKenlmConfig', schema=TrainKenlmConfig)
@@ -168,14 +155,6 @@
     else:
         logging.info(f"Running lmplz command \n\n{' '.join(kenlm_args)}\n\n")
         kenlm_p = subprocess.Popen(kenlm_args, stdout=sys.stdout, stdin=subprocess.PIPE, stderr=sys.stderr)
-<<<<<<< HEAD
-        if args.add_all_unigrams:
-            from nemo.collections.asr.parts.submodules.ctc_beam_decoding import DEFAULT_TOKEN_OFFSET
-
-            for token in range(tokenizer.vocab_size):
-                kenlm_p.stdin.write(f"{chr(token+DEFAULT_TOKEN_OFFSET)}\n".encode())
-=======
->>>>>>> 98c64d87
         kenlm_utils.iter_files(
             source_path=train_paths,
             dest_path=kenlm_p.stdin,
