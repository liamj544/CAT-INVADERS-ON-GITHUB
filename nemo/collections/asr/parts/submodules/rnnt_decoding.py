--- conflicted
+++ resolved
@@ -549,21 +549,12 @@
         self.update_joint_fused_batch_size()
 
     def rnnt_decoder_predictions_tensor(
-<<<<<<< HEAD
-            self,
-            encoder_output: torch.Tensor,
-            encoded_lengths: torch.Tensor,
-            return_hypotheses: bool = False,
-            partial_hypotheses: Optional[List[Hypothesis]] = None,
-    ) -> Tuple[List[str], Optional[List[List[str]]], Optional[Union[Hypothesis, NBestHypotheses]]]:
-=======
         self,
         encoder_output: torch.Tensor,
         encoded_lengths: torch.Tensor,
         return_hypotheses: bool = False,
         partial_hypotheses: Optional[List[Hypothesis]] = None,
     ) -> Union[List[Hypothesis], List[List[Hypothesis]]]:
->>>>>>> b3c26636
         """
         Decode an encoder output by autoregressive decoding of the Decoder+Joint networks.
 
