# Copyright (c) 2021, NVIDIA CORPORATION.  All rights reserved.
#
# Licensed under the Apache License, Version 2.0 (the "License");
# you may not use this file except in compliance with the License.
# You may obtain a copy of the License at
#
#     http://www.apache.org/licenses/LICENSE-2.0
#
# Unless required by applicable law or agreed to in writing, software
# distributed under the License is distributed on an "AS IS" BASIS,
# WITHOUT WARRANTIES OR CONDITIONS OF ANY KIND, either express or implied.
# See the License for the specific language governing permissions and
# limitations under the License.

import copy
import os

import numpy as np
import torch
from omegaconf import OmegaConf
from torch.utils.data import DataLoader

from nemo.collections.asr.models.ctc_bpe_models import EncDecCTCModelBPE
from nemo.collections.asr.parts.mixins.streaming import StreamingEncoder
from nemo.collections.asr.parts.preprocessing.features import normalize_batch
from nemo.collections.asr.parts.utils.audio_utils import get_samples
from nemo.core.classes import IterableDataset
from nemo.core.neural_types import LengthsType, NeuralType

# Minimum number of tokens required to assign a LCS merge step, otherwise ignore and
# select all i-1 and ith buffer tokens to merge.
MIN_MERGE_SUBSEQUENCE_LEN = 1


def print_alignment(alignment):
    """
    Print an alignment matrix of the shape (m + 1, n + 1)

    Args:
        alignment: An integer alignment matrix of shape (m + 1, n + 1)
    """
    m = len(alignment)
    if m > 0:
        n = len(alignment[0])
        for i in range(m):
            for j in range(n):
                if j == 0:
                    print(f"{i:4d} |", end=" ")
                print(f"{alignment[i][j]}", end=" ")
            print()


def write_lcs_alignment_to_pickle(alignment, filepath, extras=None):
    """
    Writes out the LCS alignment to a file, along with any extras provided.

    Args:
        alignment: An alignment matrix of shape [m + 1, n + 1]
        filepath: str filepath
        extras: Optional dictionary of items to preserve.
    """
    if extras is None:
        extras = {}

    extras['alignment'] = alignment
    torch.save(extras, filepath)


def longest_common_subsequence_merge(X, Y, filepath=None):
    """
    Longest Common Subsequence merge algorithm for aligning two consecutive buffers.

    Base alignment construction algorithm is Longest Common Subsequence (reffered to as LCS hear after)

    LCS Merge algorithm looks at two chunks i-1 and i, determins the aligned overlap at the
    end of i-1 and beginning of ith chunk, and then clips the subsegment of the ith chunk.

    Assumption is that the two chunks are consecutive chunks, and there exists at least small overlap acoustically.

    It is a sub-word token merge algorithm, operating on the abstract notion of integer ids representing the subword ids.
    It is independent of text or character encoding.

    Since the algorithm is merge based, and depends on consecutive buffers, the very first buffer is processes using
    the "middle tokens" algorithm.

    It requires a delay of some number of tokens such that:
        lcs_delay = math.floor(((total_buffer_in_secs - chunk_len_in_sec)) / model_stride_in_secs)

    Total cost of the model is O(m_{i-1} * n_{i}) where (m, n) represents the number of subword ids of the buffer.

    Args:
        X: The subset of the previous chunk i-1, sliced such X = X[-(lcs_delay * max_steps_per_timestep):]
            Therefore there can be at most lcs_delay * max_steps_per_timestep symbols for X, preserving computation.
        Y: The entire current chunk i.
        filepath: Optional filepath to save the LCS alignment matrix for later introspection.

    Returns:
        A tuple containing -
            - i: Start index of alignment along the i-1 chunk.
            - j: Start index of alignment along the ith chunk.
            - slice_len: number of tokens to slice off from the ith chunk.
        The LCS alignment matrix itself (shape m + 1, n + 1)
    """
    # LCSuff is the table with zero
    # value initially in each cell
    m = len(X)
    n = len(Y)
    LCSuff = [[0 for k in range(n + 1)] for l in range(m + 1)]

    # To store the length of
    # longest common substring
    result = 0
    result_idx = [0, 0, 0]  # Contains (i, j, slice_len)

    # Following steps to build
    # LCSuff[m+1][n+1] in bottom up fashion
    for i in range(m + 1):
        for j in range(n + 1):
            if i == 0 or j == 0:
                LCSuff[i][j] = 0
            elif X[i - 1] == Y[j - 1]:
                LCSuff[i][j] = LCSuff[i - 1][j - 1] + 1

                if result <= LCSuff[i][j]:
                    result = LCSuff[i][j]  # max(result, LCSuff[i][j])
                    result_idx = [i, j, result]

            else:
                LCSuff[i][j] = 0

    # Check if perfect alignment was found or not
    # Perfect alignment is found if :
    # Longest common subsequence extends to the final row of of the old buffer
    # This means that there exists a diagonal LCS backtracking to the beginning of the new buffer
    i, j = result_idx[0:2]
    is_complete_merge = i == m

    # Perfect alignment was found, slice eagerly
    if is_complete_merge:
        length = result_idx[-1]

        # In case the LCS was incomplete - missing a few tokens at the beginning
        # Perform backtrack to find the origin point of the slice (j) and how many tokens should be sliced
        while length >= 0 and i > 0 and j > 0:
            # Alignment exists at the required diagonal
            if LCSuff[i - 1][j - 1] > 0:
                length -= 1
                i, j = i - 1, j - 1

            else:
                # End of longest alignment
                i, j, length = i - 1, j - 1, length - 1
                break

    else:
        # Expand hypothesis to catch partial mismatch

        # There are 3 steps for partial mismatch in alignment
        # 1) Backward search for leftmost LCS
        # 2) Greedy expansion of leftmost LCS to the right
        # 3) Backtrack final leftmost expanded LCS to find origin point of slice

        # (1) Backward search for Leftmost LCS
        # This is required for cases where multiple common subsequences exist
        # We only need to select the leftmost one - since that corresponds
        # to the last potential subsequence that matched with the new buffer.
        # If we just chose the LCS (and not the leftmost LCS), then we can potentially
        # slice off major sections of text which are repeated between two overlapping buffers.

        # backward linear search for leftmost j with longest subsequence
        max_j = 0
        max_j_idx = n

        i_partial = m  # Starting index of i for partial merge
        j_partial = -1  # Index holder of j for partial merge
        j_skip = 0  # Number of tokens that were skipped along the diagonal
        slice_count = 0  # Number of tokens that should be sliced

        # Select leftmost LCS
        for i_idx in range(m, -1, -1):  # start from last timestep of old buffer
            for j_idx in range(0, n + 1):  # start from first token from new buffer
                # Select the longest LCSuff, while minimizing the index of j (token index for new buffer)
                if LCSuff[i_idx][j_idx] > max_j and j_idx <= max_j_idx:
                    max_j = LCSuff[i_idx][j_idx]
                    max_j_idx = j_idx

                    # Update the starting indices of the partial merge
                    i_partial = i_idx
                    j_partial = j_idx

        # EARLY EXIT (if max subsequence length <= MIN merge length)
        # Important case where there is long silence
        # The end of one buffer will have many blank tokens, the beginning of new buffer may have many blank tokens
        # As such, LCS will potentially be from the region of actual tokens.
        # This can be detected as the max length of the suffix in LCS
        # If this max length of the leftmost suffix is less than some margin, avoid slicing all together.
        if max_j <= MIN_MERGE_SUBSEQUENCE_LEN:
            # If the number of partiial tokens to be deleted are less than the minimum,
            # dont delete any tokens at all.

            i = i_partial
            j = 0
            result_idx[-1] = 0

        else:
            # Some valid long partial alignment was found
            # (2) Expand this alignment along the diagonal *downwards* towards the end of the old buffer
            # such that i_partial = m + 1.
            # This is a common case where due to LSTM state or reduced buffer size, the alignment breaks
            # in the middle but there are common subsequences between old and new buffers towards the end
            # We can expand the current leftmost LCS in a diagonal manner downwards to include such potential
            # merge regions.

            # Expand current partial subsequence with co-located tokens
            i_temp = i_partial + 1  # diagonal next i
            j_temp = j_partial + 1  # diagonal next j

            j_exp = 0  # number of tokens to expand along the diagonal
            j_skip = 0  # how many diagonals didnt have the token. Incremented by 1 for every row i

            for i_idx in range(i_temp, m + 1):  # walk from i_partial + 1 => m + 1
                j_any_skip = 0  # If the diagonal element at this location is not found, set to 1
                # j_any_skip expands the search space one place to the right
                # This allows 1 diagonal misalignment per timestep i (and expands the search for the next timestep)

                # walk along the diagonal corresponding to i_idx, plus allowing diagonal skips to occur
                # diagonal elements may not be aligned due to ASR model predicting
                # incorrect token in between correct tokens
                for j_idx in range(j_temp, j_temp + j_skip + 1):
                    if j_idx < n + 1:
                        if LCSuff[i_idx][j_idx] == 0:
                            j_any_skip = 1
                        else:
                            j_exp = 1 + j_skip + j_any_skip

                # If the diagonal element existed, dont expand the search space,
                # otherwise expand the search space 1 token to the right
                j_skip += j_any_skip

                # Move one step to the right for the next diagonal j corresponding to i
                j_temp += 1

            # reset j_skip, augment j_partial with expansions
            j_skip = 0
            j_partial += j_exp

            # (3) Given new leftmost j_partial with expansions, backtrack the partial alignments
            # counting how many diagonal skips occured to compute slice length
            # as well as starting point of slice.

            # Partial backward trace to find start of slice
            while i_partial > 0 and j_partial > 0:
                if LCSuff[i_partial][j_partial] == 0:
                    # diagonal skip occured, move j to left 1 extra time
                    j_partial -= 1
                    j_skip += 1

                if j_partial > 0:
                    # If there are more steps to be taken to the left, slice off the current j
                    # Then loop for next (i, j) diagonal to the upper left
                    slice_count += 1
                    i_partial -= 1
                    j_partial -= 1

            # Recompute total slice length as slice count along diagonal
            # plus the number of diagonal skips
            i = max(0, i_partial)
            j = max(0, j_partial)
            result_idx[-1] = slice_count + j_skip

    # Set the value of i and j
    result_idx[0] = i
    result_idx[1] = j

    if filepath is not None:
        extras = {
            "is_complete_merge": is_complete_merge,
            "X": X,
            "Y": Y,
            "slice_idx": result_idx,
        }
        write_lcs_alignment_to_pickle(LCSuff, filepath=filepath, extras=extras)
        print("Wrote alignemnt to :", filepath)

    return result_idx, LCSuff


def lcs_alignment_merge_buffer(buffer, data, delay, model, max_steps_per_timestep: int = 5, filepath: str = None):
    """
    Merges the new text from the current frame with the previous text contained in the buffer.

    The alignment is based on a Longest Common Subsequence algorithm, with some additional heuristics leveraging
    the notion that the chunk size is >= the context window. In case this assumptio is violated, the results of the merge
    will be incorrect (or at least obtain worse WER overall).
    """
    # If delay timesteps is 0, that means no future context was used. Simply concatenate the buffer with new data.
    if delay < 1:
        buffer += data
        return buffer

    # If buffer is empty, simply concatenate the buffer and data.
    if len(buffer) == 0:
        buffer += data
        return buffer

    # Prepare a subset of the buffer that will be LCS Merged with new data
    search_size = int(delay * max_steps_per_timestep)
    buffer_slice = buffer[-search_size:]

    # Perform LCS Merge
    lcs_idx, lcs_alignment = longest_common_subsequence_merge(buffer_slice, data, filepath=filepath)

    # Slice off new data
    # i, j, slice_len = lcs_idx
    slice_idx = lcs_idx[1] + lcs_idx[-1]  # slice = j + slice_len
    data = data[slice_idx:]

    # Concat data to buffer
    buffer += data
    return buffer


def inplace_buffer_merge(buffer, data, timesteps, model):
    """
    Merges the new text from the current frame with the previous text contained in the buffer.

    The alignment is based on a Longest Common Subsequence algorithm, with some additional heuristics leveraging
    the notion that the chunk size is >= the context window. In case this assumptio is violated, the results of the merge
    will be incorrect (or at least obtain worse WER overall).
    """
    # If delay timesteps is 0, that means no future context was used. Simply concatenate the buffer with new data.
    if timesteps < 1:
        buffer += data
        return buffer

    # If buffer is empty, simply concatenate the buffer and data.
    if len(buffer) == 0:
        buffer += data
        return buffer

    # Concat data to buffer
    buffer += data
    return buffer


class StreamingFeatureBufferer:
    """
    Class to append each feature frame to a buffer and return an array of buffers.
    This class is designed to perform a real-life streaming decoding where only a single chunk
    is provided at each step of a streaming pipeline.
    """

    def __init__(self, asr_model, chunk_size, buffer_size):
        '''
        Args:
            asr_model:
                Reference to the asr model instance for which the feature needs to be created
            chunk_size (float):
                Duration of the new chunk of audio
            buffer_size (float):
                Size of the total audio in seconds maintained in the buffer
        '''

        self.NORM_CONSTANT = 1e-5
        if asr_model.cfg.preprocessor.log:
            self.ZERO_LEVEL_SPEC_DB_VAL = -16.635  # Log-Melspectrogram value for zero signal
        else:
            self.ZERO_LEVEL_SPEC_DB_VAL = 0.0
        self.asr_model = asr_model
        self.sr = asr_model.cfg.sample_rate
        self.model_normalize_type = asr_model.cfg.preprocessor.normalize
        self.chunk_size = chunk_size
        timestep_duration = asr_model.cfg.preprocessor.window_stride

<<<<<<< HEAD
        self.n_chunk_look_back = int(timestep_duration*self.sr)
=======
        self.n_chunk_look_back = int(timestep_duration * self.sr)
>>>>>>> a8651c44
        self.n_chunk_samples = int(chunk_size * self.sr)
        self.buffer_size = buffer_size
        total_buffer_len = int(buffer_size / timestep_duration)
        self.n_feat = asr_model.cfg.preprocessor.features
        self.sample_buffer = torch.zeros(int(self.buffer_size * self.sr))
        self.buffer = torch.ones([self.n_feat, total_buffer_len], dtype=torch.float32) * self.ZERO_LEVEL_SPEC_DB_VAL
        self.feature_chunk_len = int(chunk_size / timestep_duration)
        self.feature_buffer_len = total_buffer_len

        self.reset()
        cfg = copy.deepcopy(asr_model.cfg)
        OmegaConf.set_struct(cfg.preprocessor, False)

        cfg.preprocessor.dither = 0.0
        cfg.preprocessor.pad_to = 0
        cfg.preprocessor.normalize = "None"
        self.raw_preprocessor = EncDecCTCModelBPE.from_config_dict(cfg.preprocessor)
        self.raw_preprocessor.to(asr_model.device)

    def reset(self):
        '''
        Reset frame_history and decoder's state
        '''
        self.buffer = torch.ones(self.buffer.shape, dtype=torch.float32) * self.ZERO_LEVEL_SPEC_DB_VAL
        self.frame_buffers = []
        self.sample_buffer = torch.zeros(int(self.buffer_size * self.sr))
        self.feature_buffer = (
<<<<<<< HEAD
                torch.ones([self.n_feat, self.feature_buffer_len], dtype=torch.float32) * self.ZERO_LEVEL_SPEC_DB_VAL
=======
            torch.ones([self.n_feat, self.feature_buffer_len], dtype=torch.float32) * self.ZERO_LEVEL_SPEC_DB_VAL
>>>>>>> a8651c44
        )

    def _add_chunk_to_buffer(self, chunk):
        """
        Add time-series audio signal to `sample_buffer`

        Args:
<<<<<<< HEAD
            chunk (np.array):
                Numpy array filled with time-series audio signal
        """
        self.sample_buffer[ : -self.n_chunk_samples] = self.sample_buffer[self.n_chunk_samples:].clone()
        self.sample_buffer[-self.n_chunk_samples:] = chunk.clone()
=======
            chunk (Tensor):
                Tensor filled with time-series audio signal
        """
        self.sample_buffer[: -self.n_chunk_samples] = self.sample_buffer[self.n_chunk_samples :].clone()
        self.sample_buffer[-self.n_chunk_samples :] = chunk.clone()
>>>>>>> a8651c44

    def _update_feature_buffer(self, feat_chunk):
        """
        Add an extracted feature to `feature_buffer`
        """
<<<<<<< HEAD
        self.feature_buffer[:, :-self.feature_chunk_len] = self.feature_buffer[:, self.feature_chunk_len:].clone()
        self.feature_buffer[:,-self.feature_chunk_len:] = feat_chunk.clone()
=======
        self.feature_buffer[:, : -self.feature_chunk_len] = self.feature_buffer[:, self.feature_chunk_len :].clone()
        self.feature_buffer[:, -self.feature_chunk_len :] = feat_chunk.clone()
>>>>>>> a8651c44

    def get_raw_feature_buffer(self):
        return self.feature_buffer

    def get_normalized_feature_buffer(self):
        normalized_buffer, _, _ = normalize_batch(
            x=self.feature_buffer.unsqueeze(0),
            seq_len=torch.tensor([len(self.feature_buffer)]),
            normalize_type=self.model_normalize_type,
        )
        return normalized_buffer.squeeze(0)

    def _convert_buffer_to_features(self):
        """
        Extract features from the time-series audio buffer `sample_buffer`.
        """
        # samples for conversion to features.
        # Add look_back to have context for the first feature
        samples = self.sample_buffer[: -(self.n_chunk_samples + self.n_chunk_look_back)]
        device = self.asr_model.device
        audio_signal = samples.unsqueeze_(0).to(device)
        audio_signal_len = torch.Tensor([samples.shape[1]]).to(device)
        features, features_len = self.raw_preprocessor(input_signal=audio_signal, length=audio_signal_len,)
        features = features.squeeze()
<<<<<<< HEAD
        self._update_feature_buffer(features[:,-self.feature_chunk_len:])
=======
        self._update_feature_buffer(features[:, -self.feature_chunk_len :])
>>>>>>> a8651c44

    def update_feature_buffer(self, chunk):
        """
        Update time-series signal `chunk` to the buffer then generate features out of the
        signal in the audio buffer.

        Args:
<<<<<<< HEAD
            chunk (np.array):
                Numpy array filled with time-series audio signal
=======
            chunk (Tensor):
                Tensor filled with time-series audio signal
>>>>>>> a8651c44
        """
        if len(chunk) > self.n_chunk_samples:
            raise ValueError(f"chunk should be of length {self.n_chunk_samples} or less")
        if len(chunk) < self.n_chunk_samples:
            temp_chunk = torch.zeros(self.n_chunk_samples, dtype=torch.float32)
            temp_chunk[: chunk.shape[0]] = chunk
            chunk = temp_chunk
        self._add_chunk_to_buffer(chunk)
        self._convert_buffer_to_features()


<<<<<<< HEAD
class AudioFeatureIterator(IterableDataset):
    def __init__(self, samples, frame_len, preprocessor, device):
        self._samples = samples
        self._frame_len = frame_len
        self._start = 0
        self.output = True
        self.count = 0
        timestep_duration = preprocessor._cfg['window_stride']
        self._feature_frame_len = frame_len / timestep_duration
        audio_signal = torch.from_numpy(self._samples).unsqueeze_(0).to(device)
        audio_signal_len = torch.Tensor([self._samples.shape[0]]).to(device)
        self._features, self._features_len = preprocessor(input_signal=audio_signal, length=audio_signal_len,)
        self._features = self._features.squeeze()

    def __iter__(self):
        return self

    def __next__(self):
        if not self.output:
            raise StopIteration
        last = int(self._start + self._feature_frame_len)
        if last <= self._features_len[0]:
            frame = self._features[:, self._start : last].cpu()
            self._start = last
        else:
            frame = np.zeros([self._features.shape[0], int(self._feature_frame_len)], dtype='float32')
            samp_len = self._features_len[0] - self._start
            frame[:, 0:samp_len] = self._features[:, self._start : self._features_len[0]].cpu()
            self.output = False
        self.count += 1
        return frame


=======
>>>>>>> a8651c44
class AudioFeatureIterator(IterableDataset):
    def __init__(self, samples, frame_len, preprocessor, device):
        self._samples = samples
        self._frame_len = frame_len
        self._start = 0
        self.output = True
        self.count = 0
        timestep_duration = preprocessor._cfg['window_stride']
        self._feature_frame_len = frame_len / timestep_duration
        audio_signal = torch.from_numpy(self._samples).unsqueeze_(0).to(device)
        audio_signal_len = torch.Tensor([self._samples.shape[0]]).to(device)
        self._features, self._features_len = preprocessor(input_signal=audio_signal, length=audio_signal_len,)
        self._features = self._features.squeeze()

    def __iter__(self):
        return self

    def __next__(self):
        if not self.output:
            raise StopIteration
        last = int(self._start + self._feature_frame_len)
        if last <= self._features_len[0]:
            frame = self._features[:, self._start : last].cpu()
            self._start = last
        else:
            frame = np.zeros([self._features.shape[0], int(self._feature_frame_len)], dtype='float32')
            samp_len = self._features_len[0] - self._start
            frame[:, 0:samp_len] = self._features[:, self._start : self._features_len[0]].cpu()
            self.output = False
        self.count += 1
        return frame


def speech_collate_fn(batch):
    """collate batch of audio sig, audio len, tokens, tokens len
    Args:
        batch (Optional[FloatTensor], Optional[LongTensor], LongTensor,
               LongTensor):  A tuple of tuples of signal, signal lengths,
               encoded tokens, and encoded tokens length.  This collate func
               assumes the signals are 1d torch tensors (i.e. mono audio).
    """
    _, audio_lengths = zip(*batch)
    max_audio_len = 0
    has_audio = audio_lengths[0] is not None
    if has_audio:
        max_audio_len = max(audio_lengths).item()

    audio_signal = []
    for sig, sig_len in batch:
        if has_audio:
            sig_len = sig_len.item()
            if sig_len < max_audio_len:
                pad = (0, max_audio_len - sig_len)
                sig = torch.nn.functional.pad(sig, pad)
            audio_signal.append(sig)

    if has_audio:
        audio_signal = torch.stack(audio_signal)
        audio_lengths = torch.stack(audio_lengths)
    else:
        audio_signal, audio_lengths = None, None

    return audio_signal, audio_lengths


# simple data layer to pass buffered frames of audio samples
class AudioBuffersDataLayer(IterableDataset):
    @property
    def output_types(self):
        return {
            "processed_signal": NeuralType(('B', 'D', 'T'), MelSpectrogramType()),
            "processed_length": NeuralType(tuple('B'), LengthsType()),
        }

    def __init__(self):
        super().__init__()

    def __iter__(self):
        return self

    def __next__(self):
        if self._buf_count == len(self.signal):
            raise StopIteration
        self._buf_count += 1
        return (
            torch.as_tensor(self.signal[self._buf_count - 1], dtype=torch.float32),
            torch.as_tensor(self.signal_shape[1], dtype=torch.int64),
        )

    def set_signal(self, signals):
        self.signal = signals
        self.signal_shape = self.signal[0].shape
        self._buf_count = 0

    def __len__(self):
        return 1


class FeatureFrameBufferer:
    """
    Class to append each feature frame to a buffer and return
    an array of buffers.
    """

    def __init__(self, asr_model, frame_len=1.6, batch_size=4, total_buffer=4.0):
        '''
        Args:
          frame_len: frame's duration, seconds
          frame_overlap: duration of overlaps before and after current frame, seconds
          offset: number of symbols to drop for smooth streaming
        '''
        if asr_model.cfg.preprocessor.log:
            self.ZERO_LEVEL_SPEC_DB_VAL = -16.635  # Log-Melspectrogram value for zero signal
        else:
            self.ZERO_LEVEL_SPEC_DB_VAL = 0.0
        self.asr_model = asr_model
        self.sr = asr_model._cfg.sample_rate
        self.frame_len = frame_len
        timestep_duration = asr_model._cfg.preprocessor.window_stride
        self.n_frame_len = int(frame_len / timestep_duration)

        total_buffer_len = int(total_buffer / timestep_duration)
        self.n_feat = asr_model._cfg.preprocessor.features
        self.buffer = np.ones([self.n_feat, total_buffer_len], dtype=np.float32) * self.ZERO_LEVEL_SPEC_DB_VAL

        self.batch_size = batch_size

        self.signal_end = False
        self.frame_reader = None
        self.feature_buffer_len = total_buffer_len

        self.feature_buffer = (
            np.ones([self.n_feat, self.feature_buffer_len], dtype=np.float32) * self.ZERO_LEVEL_SPEC_DB_VAL
        )
        self.frame_buffers = []
        self.buffered_features_size = 0
        self.reset()
        self.buffered_len = 0

    def reset(self):
        '''
        Reset frame_history and decoder's state
        '''
        self.buffer = np.ones(shape=self.buffer.shape, dtype=np.float32) * self.ZERO_LEVEL_SPEC_DB_VAL
        self.prev_char = ''
        self.unmerged = []
        self.frame_buffers = []
        self.buffered_len = 0
        self.feature_buffer = (
            np.ones([self.n_feat, self.feature_buffer_len], dtype=np.float32) * self.ZERO_LEVEL_SPEC_DB_VAL
        )

    def get_batch_frames(self):
        if self.signal_end:
            return []
        batch_frames = []
        for frame in self.frame_reader:
            batch_frames.append(np.copy(frame))
            if len(batch_frames) == self.batch_size:
                return batch_frames
        self.signal_end = True

        return batch_frames

    def get_frame_buffers(self, frames):
        # Build buffers for each frame
        self.frame_buffers = []
        for frame in frames:
            self.buffer[:, : -self.n_frame_len] = self.buffer[:, self.n_frame_len :]
            self.buffer[:, -self.n_frame_len :] = frame
            self.buffered_len += frame.shape[1]
            self.frame_buffers.append(np.copy(self.buffer))
        return self.frame_buffers

    def set_frame_reader(self, frame_reader):
        self.frame_reader = frame_reader
        self.signal_end = False

    def _update_feature_buffer(self, feat_frame):
        self.feature_buffer[:, : -feat_frame.shape[1]] = self.feature_buffer[:, feat_frame.shape[1] :]
        self.feature_buffer[:, -feat_frame.shape[1] :] = feat_frame
        self.buffered_features_size += feat_frame.shape[1]

    def get_norm_consts_per_frame(self, batch_frames):
        norm_consts = []
        for i, frame in enumerate(batch_frames):
            self._update_feature_buffer(frame)
            mean_from_buffer = np.mean(self.feature_buffer, axis=1)
            stdev_from_buffer = np.std(self.feature_buffer, axis=1)
            norm_consts.append((mean_from_buffer.reshape(self.n_feat, 1), stdev_from_buffer.reshape(self.n_feat, 1)))
        return norm_consts

    def normalize_frame_buffers(self, frame_buffers, norm_consts):
        CONSTANT = 1e-5
        for i, frame_buffer in enumerate(frame_buffers):
            frame_buffers[i] = (frame_buffer - norm_consts[i][0]) / (norm_consts[i][1] + CONSTANT)

    def get_buffers_batch(self):
        batch_frames = self.get_batch_frames()

        while len(batch_frames) > 0:

            frame_buffers = self.get_frame_buffers(batch_frames)
            norm_consts = self.get_norm_consts_per_frame(batch_frames)
            if len(frame_buffers) == 0:
                continue
            self.normalize_frame_buffers(frame_buffers, norm_consts)
            return frame_buffers
        return []


# class for streaming frame-based ASR
# 1) use reset() method to reset FrameASR's state
# 2) call transcribe(frame) to do ASR on
#    contiguous signal's frames
class FrameBatchASR:
    """
    class for streaming frame-based ASR use reset() method to reset FrameASR's
    state call transcribe(frame) to do ASR on contiguous signal's frames
    """

    def __init__(
        self, asr_model, frame_len=1.6, total_buffer=4.0, batch_size=4,
    ):
        '''
        Args:
          frame_len: frame's duration, seconds
          frame_overlap: duration of overlaps before and after current frame, seconds
          offset: number of symbols to drop for smooth streaming
        '''
        self.frame_bufferer = FeatureFrameBufferer(
            asr_model=asr_model, frame_len=frame_len, batch_size=batch_size, total_buffer=total_buffer
        )

        self.asr_model = asr_model

        self.batch_size = batch_size
        self.all_logits = []
        self.all_preds = []

        self.unmerged = []

        if hasattr(asr_model.decoder, "vocabulary"):
            self.blank_id = len(asr_model.decoder.vocabulary)
        else:
            self.blank_id = len(asr_model.joint.vocabulary)
        self.tokenizer = asr_model.tokenizer
        self.toks_unmerged = []
        self.frame_buffers = []
        self.reset()
        cfg = copy.deepcopy(asr_model._cfg)
        self.frame_len = frame_len
        OmegaConf.set_struct(cfg.preprocessor, False)

        # some changes for streaming scenario
        cfg.preprocessor.dither = 0.0
        cfg.preprocessor.pad_to = 0
        cfg.preprocessor.normalize = "None"
        self.raw_preprocessor = EncDecCTCModelBPE.from_config_dict(cfg.preprocessor)
        self.raw_preprocessor.to(asr_model.device)

    def reset(self):
        """
        Reset frame_history and decoder's state
        """
        self.prev_char = ''
        self.unmerged = []
        self.data_layer = AudioBuffersDataLayer()
        self.data_loader = DataLoader(self.data_layer, batch_size=self.batch_size, collate_fn=speech_collate_fn)
        self.all_logits = []
        self.all_preds = []
        self.toks_unmerged = []
        self.frame_buffers = []
        self.frame_bufferer.reset()

    def read_audio_file(self, audio_filepath: str, delay, model_stride_in_secs):
        samples = get_samples(audio_filepath)
        samples = np.pad(samples, (0, int(delay * model_stride_in_secs * self.asr_model._cfg.sample_rate)))
        frame_reader = AudioFeatureIterator(samples, self.frame_len, self.raw_preprocessor, self.asr_model.device)
        self.set_frame_reader(frame_reader)

    def set_frame_reader(self, frame_reader):
        self.frame_bufferer.set_frame_reader(frame_reader)

    @torch.no_grad()
    def infer_logits(self):
        frame_buffers = self.frame_bufferer.get_buffers_batch()

        while len(frame_buffers) > 0:
            self.frame_buffers += frame_buffers[:]
            self.data_layer.set_signal(frame_buffers[:])
            self._get_batch_preds()
            frame_buffers = self.frame_bufferer.get_buffers_batch()

    @torch.no_grad()
    def _get_batch_preds(self):
        device = self.asr_model.device
        for batch in iter(self.data_loader):

            feat_signal, feat_signal_len = batch
            feat_signal, feat_signal_len = feat_signal.to(device), feat_signal_len.to(device)
            log_probs, encoded_len, predictions = self.asr_model(
                processed_signal=feat_signal, processed_signal_length=feat_signal_len
            )
            preds = torch.unbind(predictions)
            for pred in preds:
                self.all_preds.append(pred.cpu().numpy())
            del log_probs
            del encoded_len
            del predictions

    def transcribe(
        self, tokens_per_chunk: int, delay: int,
    ):
        self.infer_logits()
        self.unmerged = []
        for pred in self.all_preds:
            decoded = pred.tolist()
            self.unmerged += decoded[len(decoded) - 1 - delay : len(decoded) - 1 - delay + tokens_per_chunk]
        return self.greedy_merge(self.unmerged)

    def greedy_merge(self, preds):
        decoded_prediction = []
        previous = self.blank_id
        for p in preds:
            if (p != previous or previous == self.blank_id) and p != self.blank_id:
                decoded_prediction.append(p)
            previous = p
        hypothesis = self.tokenizer.ids_to_text(decoded_prediction)
        return hypothesis


class BatchedFeatureFrameBufferer(FeatureFrameBufferer):
    """
    Batched variant of FeatureFrameBufferer where batch dimension is the independent audio samples.
    """

    def __init__(self, asr_model, frame_len=1.6, batch_size=4, total_buffer=4.0):
        '''
        Args:
          frame_len: frame's duration, seconds
          frame_overlap: duration of overlaps before and after current frame, seconds
          offset: number of symbols to drop for smooth streaming
        '''
        super().__init__(asr_model, frame_len=frame_len, batch_size=batch_size, total_buffer=total_buffer)

        # OVERRIDES OF BASE CLASS
        timestep_duration = asr_model._cfg.preprocessor.window_stride
        total_buffer_len = int(total_buffer / timestep_duration)
        self.buffer = (
            np.ones([batch_size, self.n_feat, total_buffer_len], dtype=np.float32) * self.ZERO_LEVEL_SPEC_DB_VAL
        )

        # Preserve list of buffers and indices, one for every sample
        self.all_frame_reader = [None for _ in range(self.batch_size)]
        self.signal_end = [False for _ in range(self.batch_size)]
        self.signal_end_index = [None for _ in range(self.batch_size)]
        self.buffer_number = 0  # preserve number of buffers returned since reset.

        self.reset()
        del self.buffered_len
        del self.buffered_features_size

    def reset(self):
        '''
        Reset frame_history and decoder's state
        '''
        super().reset()
        self.feature_buffer = (
            np.ones([self.batch_size, self.n_feat, self.feature_buffer_len], dtype=np.float32)
            * self.ZERO_LEVEL_SPEC_DB_VAL
        )
        self.all_frame_reader = [None for _ in range(self.batch_size)]
        self.signal_end = [False for _ in range(self.batch_size)]
        self.signal_end_index = [None for _ in range(self.batch_size)]
        self.buffer_number = 0

    def get_batch_frames(self):
        # Exit if all buffers of all samples have been processed
        if all(self.signal_end):
            return []

        # Otherwise sequentially process frames of each sample one by one.
        batch_frames = []
        for idx, frame_reader in enumerate(self.all_frame_reader):
            try:
                frame = next(frame_reader)
                frame = np.copy(frame)

                batch_frames.append(frame)
            except StopIteration:
                # If this sample has finished all of its buffers
                # Set its signal_end flag, and assign it the id of which buffer index
                # did it finish the sample (if not previously set)
                # This will let the alignment module know which sample in the batch finished
                # at which index.
                batch_frames.append(None)
                self.signal_end[idx] = True

                if self.signal_end_index[idx] is None:
                    self.signal_end_index[idx] = self.buffer_number

        self.buffer_number += 1
        return batch_frames

    def get_frame_buffers(self, frames):
        # Build buffers for each frame
        self.frame_buffers = []
        # Loop over all buffers of all samples
        for idx in range(self.batch_size):
            frame = frames[idx]
            # If the sample has a buffer, then process it as usual
            if frame is not None:
                self.buffer[idx, :, : -self.n_frame_len] = self.buffer[idx, :, self.n_frame_len :]
                self.buffer[idx, :, -self.n_frame_len :] = frame
                # self.buffered_len += frame.shape[1]
                # WRAP the buffer at index idx into a outer list
                self.frame_buffers.append([np.copy(self.buffer[idx])])
            else:
                # If the buffer does not exist, the sample has finished processing
                # set the entire buffer for that sample to 0
                self.buffer[idx, :, :] *= 0.0
                self.frame_buffers.append([np.copy(self.buffer[idx])])

        return self.frame_buffers

    def set_frame_reader(self, frame_reader, idx):
        self.all_frame_reader[idx] = frame_reader
        self.signal_end[idx] = False
        self.signal_end_index[idx] = None

    def _update_feature_buffer(self, feat_frame, idx):
        # Update the feature buffer for given sample, or reset if the sample has finished processing
        if feat_frame is not None:
            self.feature_buffer[idx, :, : -feat_frame.shape[1]] = self.feature_buffer[idx, :, feat_frame.shape[1] :]
            self.feature_buffer[idx, :, -feat_frame.shape[1] :] = feat_frame
            # self.buffered_features_size += feat_frame.shape[1]
        else:
            self.feature_buffer[idx, :, :] *= 0.0

    def get_norm_consts_per_frame(self, batch_frames):
        for idx, frame in enumerate(batch_frames):
            self._update_feature_buffer(frame, idx)

        mean_from_buffer = np.mean(self.feature_buffer, axis=2, keepdims=True)  # [B, self.n_feat, 1]
        stdev_from_buffer = np.std(self.feature_buffer, axis=2, keepdims=True)  # [B, self.n_feat, 1]

        return (mean_from_buffer, stdev_from_buffer)

    def normalize_frame_buffers(self, frame_buffers, norm_consts):
        CONSTANT = 1e-8
        for i in range(len(frame_buffers)):
            frame_buffers[i] = (frame_buffers[i] - norm_consts[0][i]) / (norm_consts[1][i] + CONSTANT)

    def get_buffers_batch(self):
        batch_frames = self.get_batch_frames()

        while len(batch_frames) > 0:
            # while there exists at least one sample that has not been processed yet
            frame_buffers = self.get_frame_buffers(batch_frames)
            norm_consts = self.get_norm_consts_per_frame(batch_frames)

            self.normalize_frame_buffers(frame_buffers, norm_consts)
            return frame_buffers
        return []


class BatchedFrameASRRNNT(FrameBatchASR):
    """
    Batched implementation of FrameBatchASR for RNNT models, where the batch dimension is independent audio samples.
    """

    def __init__(
        self,
        asr_model,
        frame_len=1.6,
        total_buffer=4.0,
        batch_size=32,
        max_steps_per_timestep: int = 5,
        stateful_decoding: bool = False,
    ):
        '''
        Args:
            asr_model: An RNNT model.
            frame_len: frame's duration, seconds.
            total_buffer: duration of total audio chunk size, in seconds.
            batch_size: Number of independent audio samples to process at each step.
            max_steps_per_timestep: Maximum number of tokens (u) to process per acoustic timestep (t).
            stateful_decoding: Boolean whether to enable stateful decoding for preservation of state across buffers.
        '''
        super().__init__(asr_model, frame_len=frame_len, total_buffer=total_buffer, batch_size=batch_size)

        # OVERRIDES OF THE BASE CLASS
        self.max_steps_per_timestep = max_steps_per_timestep
        self.stateful_decoding = stateful_decoding

        self.all_alignments = [[] for _ in range(self.batch_size)]
        self.all_preds = [[] for _ in range(self.batch_size)]
        self.previous_hypotheses = None
        self.batch_index_map = {
            idx: idx for idx in range(self.batch_size)
        }  # pointer from global batch id : local sub-batch id

        try:
            self.eos_id = self.asr_model.tokenizer.eos_id
        except Exception:
            self.eos_id = -1

        print("Performing Stateful decoding :", self.stateful_decoding)

        # OVERRIDES
        self.frame_bufferer = BatchedFeatureFrameBufferer(
            asr_model=asr_model, frame_len=frame_len, batch_size=batch_size, total_buffer=total_buffer
        )

        self.reset()

    def reset(self):
        """
        Reset frame_history and decoder's state
        """
        super().reset()

        self.all_alignments = [[] for _ in range(self.batch_size)]
        self.all_preds = [[] for _ in range(self.batch_size)]
        self.previous_hypotheses = None
        self.batch_index_map = {idx: idx for idx in range(self.batch_size)}

        self.data_layer = [AudioBuffersDataLayer() for _ in range(self.batch_size)]
        self.data_loader = [
            DataLoader(self.data_layer[idx], batch_size=1, collate_fn=speech_collate_fn)
            for idx in range(self.batch_size)
        ]

    def read_audio_file(self, audio_filepath: list, delay, model_stride_in_secs):
        assert len(audio_filepath) == self.batch_size

        # Read in a batch of audio files, one by one
        for idx in range(self.batch_size):
            samples = get_samples(audio_filepath[idx])
            samples = np.pad(samples, (0, int(delay * model_stride_in_secs * self.asr_model._cfg.sample_rate)))
            frame_reader = AudioFeatureIterator(samples, self.frame_len, self.raw_preprocessor, self.asr_model.device)
            self.set_frame_reader(frame_reader, idx)

    def set_frame_reader(self, frame_reader, idx):
        self.frame_bufferer.set_frame_reader(frame_reader, idx)

    @torch.no_grad()
    def infer_logits(self):
        frame_buffers = self.frame_bufferer.get_buffers_batch()

        while len(frame_buffers) > 0:
            # While at least 1 sample has a buffer left to process
            self.frame_buffers += frame_buffers[:]

            for idx, buffer in enumerate(frame_buffers):
                self.data_layer[idx].set_signal(buffer[:])

            self._get_batch_preds()
            frame_buffers = self.frame_bufferer.get_buffers_batch()

    @torch.no_grad()
    def _get_batch_preds(self):
        """
        Perform dynamic batch size decoding of frame buffers of all samples.

        Steps:
            -   Load all data loaders of every sample
            -   For all samples, determine if signal has finished.
                -   If so, skip calculation of mel-specs.
                -   If not, compute mel spec and length
            -   Perform Encoder forward over this sub-batch of samples. Maintain the indices of samples that were processed.
            -   If performing stateful decoding, prior to decoder forward, remove the states of samples that were not processed.
            -   Perform Decoder + Joint forward for samples that were processed.
            -   For all output RNNT alignment matrix of the joint do:
                -   If signal has ended previously (this was last buffer of padding), skip alignment
                -   Otherwise, recalculate global index of this sample from the sub-batch index, and preserve alignment.
            -   Same for preds
            -   Update indices of sub-batch with global index map.
            - Redo steps until all samples were processed (sub-batch size == 0).
        """
        device = self.asr_model.device

        data_iters = [iter(data_loader) for data_loader in self.data_loader]

        feat_signals = []
        feat_signal_lens = []

        new_batch_keys = []
        # while not all(self.frame_bufferer.signal_end):
        for idx in range(self.batch_size):
            if self.frame_bufferer.signal_end[idx]:
                continue

            batch = next(data_iters[idx])
            feat_signal, feat_signal_len = batch
            feat_signal, feat_signal_len = feat_signal.to(device), feat_signal_len.to(device)

            feat_signals.append(feat_signal)
            feat_signal_lens.append(feat_signal_len)

            # preserve batch indeices
            new_batch_keys.append(idx)

        if len(feat_signals) == 0:
            return

        feat_signal = torch.cat(feat_signals, 0)
        feat_signal_len = torch.cat(feat_signal_lens, 0)

        del feat_signals, feat_signal_lens

        encoded, encoded_len = self.asr_model(processed_signal=feat_signal, processed_signal_length=feat_signal_len)

        # filter out partial hypotheses from older batch subset
        if self.stateful_decoding and self.previous_hypotheses is not None:
            new_prev_hypothesis = []
            for new_batch_idx, global_index_key in enumerate(new_batch_keys):
                old_pos = self.batch_index_map[global_index_key]
                new_prev_hypothesis.append(self.previous_hypotheses[old_pos])
            self.previous_hypotheses = new_prev_hypothesis

        best_hyp, _ = self.asr_model.decoding.rnnt_decoder_predictions_tensor(
            encoded, encoded_len, return_hypotheses=True, partial_hypotheses=self.previous_hypotheses
        )

        if self.stateful_decoding:
            # preserve last state from hypothesis of new batch indices
            self.previous_hypotheses = best_hyp

        for idx, hyp in enumerate(best_hyp):
            global_index_key = new_batch_keys[idx]  # get index of this sample in the global batch

            has_signal_ended = self.frame_bufferer.signal_end[global_index_key]
            if not has_signal_ended:
                self.all_alignments[global_index_key].append(hyp.alignments)

        preds = [hyp.y_sequence for hyp in best_hyp]
        for idx, pred in enumerate(preds):
            global_index_key = new_batch_keys[idx]  # get index of this sample in the global batch

            has_signal_ended = self.frame_bufferer.signal_end[global_index_key]
            if not has_signal_ended:
                self.all_preds[global_index_key].append(pred.cpu().numpy())

        if self.stateful_decoding:
            # State resetting is being done on sub-batch only, global index information is not being updated
            reset_states = self.asr_model.decoder.initialize_state(encoded)

            for idx, pred in enumerate(preds):
                if len(pred) > 0 and pred[-1] == self.eos_id:
                    # reset states :
                    self.previous_hypotheses[idx].y_sequence = self.previous_hypotheses[idx].y_sequence[:-1]
                    self.previous_hypotheses[idx].dec_state = self.asr_model.decoder.batch_select_state(
                        reset_states, idx
                    )

        # Position map update
        if len(new_batch_keys) != len(self.batch_index_map):
            for new_batch_idx, global_index_key in enumerate(new_batch_keys):
                self.batch_index_map[global_index_key] = new_batch_idx  # let index point from global pos -> local pos

        del encoded, encoded_len
        del best_hyp, pred

    def transcribe(
        self, tokens_per_chunk: int, delay: int,
    ):
        """
        Performs "middle token" alignment prediction using the buffered audio chunk.
        """
        self.infer_logits()

        self.unmerged = [[] for _ in range(self.batch_size)]
        for idx, alignments in enumerate(self.all_alignments):

            signal_end_idx = self.frame_bufferer.signal_end_index[idx]
            if signal_end_idx is None:
                raise ValueError("Signal did not end")

            for a_idx, alignment in enumerate(alignments):
                if delay == len(alignment):  # chunk size = buffer size
                    offset = 0
                else:  # all other cases
                    offset = 1

                alignment = alignment[
                    len(alignment) - offset - delay : len(alignment) - offset - delay + tokens_per_chunk
                ]

                ids, toks = self._alignment_decoder(alignment, self.asr_model.tokenizer, self.blank_id)

                if len(ids) > 0 and a_idx < signal_end_idx:
                    self.unmerged[idx] = inplace_buffer_merge(self.unmerged[idx], ids, delay, model=self.asr_model,)

        output = []
        for idx in range(self.batch_size):
            output.append(self.greedy_merge(self.unmerged[idx]))
        return output

    def _alignment_decoder(self, alignments, tokenizer, blank_id):
        s = []
        ids = []

        for t in range(len(alignments)):
            for u in range(len(alignments[t])):
                _, token_id = alignments[t][u]  # (logprob, token_id)
                token_id = int(token_id)
                if token_id != blank_id:
                    token = tokenizer.ids_to_tokens([token_id])[0]
                    s.append(token)
                    ids.append(token_id)

                else:
                    # blank token
                    pass

        return ids, s

    def greedy_merge(self, preds):
        decoded_prediction = [p for p in preds]
        hypothesis = self.asr_model.tokenizer.ids_to_text(decoded_prediction)
        return hypothesis


class LongestCommonSubsequenceBatchedFrameASRRNNT(BatchedFrameASRRNNT):
    """
    Implements a token alignment algorithm for text alignment instead of middle token alignment.

    For more detail, read the docstring of longest_common_subsequence_merge().
    """

    def __init__(
        self,
        asr_model,
        frame_len=1.6,
        total_buffer=4.0,
        batch_size=4,
        max_steps_per_timestep: int = 5,
        stateful_decoding: bool = False,
        alignment_basepath: str = None,
    ):
        '''
        Args:
            asr_model: An RNNT model.
            frame_len: frame's duration, seconds.
            total_buffer: duration of total audio chunk size, in seconds.
            batch_size: Number of independent audio samples to process at each step.
            max_steps_per_timestep: Maximum number of tokens (u) to process per acoustic timestep (t).
            stateful_decoding: Boolean whether to enable stateful decoding for preservation of state across buffers.
            alignment_basepath: Str path to a directory where alignments from LCS will be preserved for later analysis.
        '''
        super().__init__(asr_model, frame_len, total_buffer, batch_size, max_steps_per_timestep, stateful_decoding)
        self.sample_offset = 0
        self.lcs_delay = -1

        self.alignment_basepath = alignment_basepath

    def transcribe(
        self, tokens_per_chunk: int, delay: int,
    ):
        if self.lcs_delay < 0:
            raise ValueError(
                "Please set LCS Delay valus as `(buffer_duration - chunk_duration) / model_stride_in_secs`"
            )

        self.infer_logits()

        self.unmerged = [[] for _ in range(self.batch_size)]
        for idx, alignments in enumerate(self.all_alignments):

            signal_end_idx = self.frame_bufferer.signal_end_index[idx]
            if signal_end_idx is None:
                raise ValueError("Signal did not end")

            for a_idx, alignment in enumerate(alignments):

                # Middle token first chunk
                if a_idx == 0:
                    # len(alignment) - 1 - delay + tokens_per_chunk
                    alignment = alignment[len(alignment) - 1 - delay :]
                    ids, toks = self._alignment_decoder(alignment, self.asr_model.tokenizer, self.blank_id)

                    if len(ids) > 0:
                        self.unmerged[idx] = inplace_buffer_merge(
                            self.unmerged[idx], ids, delay, model=self.asr_model,
                        )

                else:
                    ids, toks = self._alignment_decoder(alignment, self.asr_model.tokenizer, self.blank_id)
                    if len(ids) > 0 and a_idx < signal_end_idx:

                        if self.alignment_basepath is not None:
                            basepath = self.alignment_basepath
                            sample_offset = self.sample_offset + idx
                            alignment_offset = a_idx
                            path = os.path.join(basepath, str(sample_offset))

                            os.makedirs(path, exist_ok=True)
                            path = os.path.join(path, "alignment_" + str(alignment_offset) + '.pt')

                            filepath = path
                        else:
                            filepath = None

                        self.unmerged[idx] = lcs_alignment_merge_buffer(
                            self.unmerged[idx],
                            ids,
                            self.lcs_delay,
                            model=self.asr_model,
                            max_steps_per_timestep=self.max_steps_per_timestep,
                            filepath=filepath,
                        )

        output = []
        for idx in range(self.batch_size):
            output.append(self.greedy_merge(self.unmerged[idx]))
        return output


class CacheAwareStreamingAudioBuffer:
    """
    A buffer to be used for cache-aware streaming. It can load a single or multiple audio files/processed signals, split them in chunks and return one on one.
    It can be used to simulate streaming audio or audios.
    """

    def __init__(self, model, online_normalization=None):
        '''
        Args:
            model: An ASR model.
            online_normalization (bool): whether to perform online normalization per chunk or normalize the whole audio before chunking
        '''
        self.model = model
        self.buffer = None
        self.buffer_idx = 0
        self.streams_length = None
        self.step = 0

        self.online_normalization = online_normalization
        if not isinstance(model.encoder, StreamingEncoder):
            raise ValueError(
                "The model's encoder is not inherited from StreamingEncoder, and likely not to support streaming!"
            )
        if model.encoder.streaming_cfg is None:
            model.encoder.setup_streaming_params()
        self.streaming_cfg = model.encoder.streaming_cfg

        self.input_features = model.encoder._feat_in

        self.preprocessor = self.extract_preprocessor()

        if hasattr(model.encoder, "pre_encode") and hasattr(model.encoder.pre_encode, "get_sampling_frames"):
            self.sampling_frames = model.encoder.pre_encode.get_sampling_frames()
        else:
            self.sampling_frames = None

    def __iter__(self):
        while True:
            if self.buffer_idx >= self.buffer.size(-1):
                return

            if self.buffer_idx == 0 and isinstance(self.streaming_cfg.chunk_size, list):
                chunk_size = self.streaming_cfg.chunk_size[0]
            else:
                chunk_size = (
                    self.streaming_cfg.chunk_size[1]
                    if isinstance(self.streaming_cfg.chunk_size, list)
                    else self.streaming_cfg.chunk_size
                )

            if self.buffer_idx == 0 and isinstance(self.streaming_cfg.shift_size, list):
                shift_size = self.streaming_cfg.shift_size[0]
            else:
                shift_size = (
                    self.streaming_cfg.shift_size[1]
                    if isinstance(self.streaming_cfg.shift_size, list)
                    else self.streaming_cfg.shift_size
                )

            audio_chunk = self.buffer[:, :, self.buffer_idx : self.buffer_idx + chunk_size]

            if self.sampling_frames is not None:
                # checking to make sure the audio chunk has enough frames to produce at least one output after downsampling
                if self.buffer_idx == 0 and isinstance(self.sampling_frames, list):
                    cur_sampling_frames = self.sampling_frames[0]
                else:
                    cur_sampling_frames = (
                        self.sampling_frames[1] if isinstance(self.sampling_frames, list) else self.sampling_frames
                    )
                if audio_chunk.size(-1) < cur_sampling_frames:
                    return

            # Adding the cache needed for the pre-encoder part of the model to the chunk
            # if there is not enough frames to be used as the pre-encoding cache, zeros would be added
            zeros_pads = None
            if self.buffer_idx == 0 and isinstance(self.streaming_cfg.pre_encode_cache_size, list):
                cache_pre_encode = torch.zeros(
                    (audio_chunk.size(0), self.input_features, self.streaming_cfg.pre_encode_cache_size[0]),
                    device=audio_chunk.device,
                    dtype=audio_chunk.dtype,
                )
            else:
                if stream_id < 0:
                    self.buffer = torch.nn.functional.pad(self.buffer, pad=(0, 0, 0, 0, 0, 1))
            self.streams_length = torch.cat(
                        (self.streams_length, torch.tensor([0], device=self.streams_length.device)), dim=-1
                    )
            stream_id = len(self.streams_length) - 1
            needed_len = self.streams_length[stream_id] + processed_signal_length
            if needed_len > self.buffer.size(-1):
                self.buffer = torch.nn.functional.pad(self.buffer, pad=(0, needed_len - self.buffer.size(-1)))

            self.buffer[
                stream_id, :, self.streams_length[stream_id] : self.streams_length[stream_id] + processed_signal_length
            ] = processed_signal
            self.streams_length[stream_id] = self.streams_length[stream_id] + processed_signal.size(-1)

        if self.online_normalization:
            processed_signal, x_mean, x_std = normalize_batch(
                x=processed_signal,
                seq_len=torch.tensor([processed_signal_length]),
                normalize_type=self.model_normalize_type,
            )
        return processed_signal, processed_signal_length, stream_id

    def get_model_device(self):
        return self.model.device

    def preprocess_audio(self, audio, device=None):
        if device is None:
            device = self.get_model_device()
        audio_signal = torch.from_numpy(audio).unsqueeze_(0).to(device)
        audio_signal_len = torch.Tensor([audio.shape[0]]).to(device)
        processed_signal, processed_signal_length = self.preprocessor(
            input_signal=audio_signal, length=audio_signal_len
        )
        return processed_signal, processed_signal_length

    def get_all_audios(self):
        processed_signal = self.buffer
        if self.online_normalization:
            processed_signal, x_mean, x_std = normalize_batch(
                x=processed_signal,
                seq_len=torch.tensor(self.streams_length),
                normalize_type=self.model_normalize_type,
            )
        return processed_signal, self.streams_length<|MERGE_RESOLUTION|>--- conflicted
+++ resolved
@@ -372,11 +372,7 @@
         self.chunk_size = chunk_size
         timestep_duration = asr_model.cfg.preprocessor.window_stride
 
-<<<<<<< HEAD
-        self.n_chunk_look_back = int(timestep_duration*self.sr)
-=======
         self.n_chunk_look_back = int(timestep_duration * self.sr)
->>>>>>> a8651c44
         self.n_chunk_samples = int(chunk_size * self.sr)
         self.buffer_size = buffer_size
         total_buffer_len = int(buffer_size / timestep_duration)
@@ -404,11 +400,7 @@
         self.frame_buffers = []
         self.sample_buffer = torch.zeros(int(self.buffer_size * self.sr))
         self.feature_buffer = (
-<<<<<<< HEAD
-                torch.ones([self.n_feat, self.feature_buffer_len], dtype=torch.float32) * self.ZERO_LEVEL_SPEC_DB_VAL
-=======
             torch.ones([self.n_feat, self.feature_buffer_len], dtype=torch.float32) * self.ZERO_LEVEL_SPEC_DB_VAL
->>>>>>> a8651c44
         )
 
     def _add_chunk_to_buffer(self, chunk):
@@ -416,31 +408,18 @@
         Add time-series audio signal to `sample_buffer`
 
         Args:
-<<<<<<< HEAD
-            chunk (np.array):
-                Numpy array filled with time-series audio signal
-        """
-        self.sample_buffer[ : -self.n_chunk_samples] = self.sample_buffer[self.n_chunk_samples:].clone()
-        self.sample_buffer[-self.n_chunk_samples:] = chunk.clone()
-=======
             chunk (Tensor):
                 Tensor filled with time-series audio signal
         """
         self.sample_buffer[: -self.n_chunk_samples] = self.sample_buffer[self.n_chunk_samples :].clone()
         self.sample_buffer[-self.n_chunk_samples :] = chunk.clone()
->>>>>>> a8651c44
 
     def _update_feature_buffer(self, feat_chunk):
         """
         Add an extracted feature to `feature_buffer`
         """
-<<<<<<< HEAD
-        self.feature_buffer[:, :-self.feature_chunk_len] = self.feature_buffer[:, self.feature_chunk_len:].clone()
-        self.feature_buffer[:,-self.feature_chunk_len:] = feat_chunk.clone()
-=======
         self.feature_buffer[:, : -self.feature_chunk_len] = self.feature_buffer[:, self.feature_chunk_len :].clone()
         self.feature_buffer[:, -self.feature_chunk_len :] = feat_chunk.clone()
->>>>>>> a8651c44
 
     def get_raw_feature_buffer(self):
         return self.feature_buffer
@@ -465,11 +444,7 @@
         audio_signal_len = torch.Tensor([samples.shape[1]]).to(device)
         features, features_len = self.raw_preprocessor(input_signal=audio_signal, length=audio_signal_len,)
         features = features.squeeze()
-<<<<<<< HEAD
-        self._update_feature_buffer(features[:,-self.feature_chunk_len:])
-=======
         self._update_feature_buffer(features[:, -self.feature_chunk_len :])
->>>>>>> a8651c44
 
     def update_feature_buffer(self, chunk):
         """
@@ -477,13 +452,8 @@
         signal in the audio buffer.
 
         Args:
-<<<<<<< HEAD
-            chunk (np.array):
-                Numpy array filled with time-series audio signal
-=======
             chunk (Tensor):
                 Tensor filled with time-series audio signal
->>>>>>> a8651c44
         """
         if len(chunk) > self.n_chunk_samples:
             raise ValueError(f"chunk should be of length {self.n_chunk_samples} or less")
@@ -495,42 +465,6 @@
         self._convert_buffer_to_features()
 
 
-<<<<<<< HEAD
-class AudioFeatureIterator(IterableDataset):
-    def __init__(self, samples, frame_len, preprocessor, device):
-        self._samples = samples
-        self._frame_len = frame_len
-        self._start = 0
-        self.output = True
-        self.count = 0
-        timestep_duration = preprocessor._cfg['window_stride']
-        self._feature_frame_len = frame_len / timestep_duration
-        audio_signal = torch.from_numpy(self._samples).unsqueeze_(0).to(device)
-        audio_signal_len = torch.Tensor([self._samples.shape[0]]).to(device)
-        self._features, self._features_len = preprocessor(input_signal=audio_signal, length=audio_signal_len,)
-        self._features = self._features.squeeze()
-
-    def __iter__(self):
-        return self
-
-    def __next__(self):
-        if not self.output:
-            raise StopIteration
-        last = int(self._start + self._feature_frame_len)
-        if last <= self._features_len[0]:
-            frame = self._features[:, self._start : last].cpu()
-            self._start = last
-        else:
-            frame = np.zeros([self._features.shape[0], int(self._feature_frame_len)], dtype='float32')
-            samp_len = self._features_len[0] - self._start
-            frame[:, 0:samp_len] = self._features[:, self._start : self._features_len[0]].cpu()
-            self.output = False
-        self.count += 1
-        return frame
-
-
-=======
->>>>>>> a8651c44
 class AudioFeatureIterator(IterableDataset):
     def __init__(self, samples, frame_len, preprocessor, device):
         self._samples = samples
