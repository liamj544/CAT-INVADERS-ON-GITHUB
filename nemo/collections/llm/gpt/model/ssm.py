--- conflicted
+++ resolved
@@ -37,8 +37,6 @@
     from megatron.core.inference.model_inference_wrappers.inference_wrapper_config import InferenceWrapperConfig
     from megatron.core.models.mamba import MambaModel as MCoreMambaModel
     from megatron.core.models.mamba.mamba_layer_specs import mamba_stack_spec
-    from megatron.core.transformer.enums import AttnBackend
-    from megatron.core.transformer.transformer_config import TransformerConfig
 
     HAVE_MEGATRON_CORE_OR_TE = True
 
@@ -46,29 +44,18 @@
     logging.warning("The package `megatron.core` was not imported in this environment which is needed for SSMs.")
     HAVE_MEGATRON_CORE_OR_TE = False
 
-<<<<<<< HEAD
-=======
 from megatron.core.transformer.enums import AttnBackend
 from megatron.core.transformer.transformer_config import TransformerConfig
 
->>>>>>> 1620ee96
 
 def ssm_forward_step(model, batch) -> torch.Tensor:
     """
     Performs a forward step for the SSM model.
-<<<<<<< HEAD
 
     Args:
         model (torch.nn.Module): The model to perform the forward step on.
         batch (dict): A dictionary containing input tensors such as `tokens`, `position_ids`, and `labels`.
 
-=======
-
-    Args:
-        model (torch.nn.Module): The model to perform the forward step on.
-        batch (dict): A dictionary containing input tensors such as `tokens`, `position_ids`, and `labels`.
-
->>>>>>> 1620ee96
     Returns:
         torch.Tensor: The output tensor from the forward step.
     """
@@ -698,11 +685,7 @@
         hf_config.num_hidden_layers = source.num_layers
         hf_config.mamba_head_dim = source.mamba_head_dim
         hf_config.mamba_num_heads = source.hidden_size * 2 // source.mamba_head_dim
-<<<<<<< HEAD
         hf_config.ssm_state_size = source.mamba_state_dim
-=======
-        hf_config.mamba_state_size = source.mamba_state_dim
->>>>>>> 1620ee96
         hf_config.hidden_size = source.hidden_size
         hf_config.intermediate_size = source.ffn_hidden_size
         hf_config.num_attention_heads = source.num_attention_heads
@@ -712,10 +695,6 @@
         hf_config.vocab_size = source.vocab_size
         hf_config.mlp_hidden_act = 'relu2'
         hf_config.mamba_hidden_act = "silu"
-<<<<<<< HEAD
-=======
-
->>>>>>> 1620ee96
         return hf_config
 
 
