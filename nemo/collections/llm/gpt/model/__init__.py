# Copyright (c) 2024, NVIDIA CORPORATION.  All rights reserved.
#
# Licensed under the Apache License, Version 2.0 (the "License");
# you may not use this file except in compliance with the License.
# You may obtain a copy of the License at
#
#     http://www.apache.org/licenses/LICENSE-2.0
#
# Unless required by applicable law or agreed to in writing, software
# distributed under the License is distributed on an "AS IS" BASIS,
# WITHOUT WARRANTIES OR CONDITIONS OF ANY KIND, either express or implied.
# See the License for the specific language governing permissions and
# limitations under the License.

from nemo.collections.llm.gpt.model.baichuan import Baichuan2Config, Baichuan2Config7B, Baichuan2Model
from nemo.collections.llm.gpt.model.base import (
    GPTConfig,
    GPTConfig5B,
    GPTConfig7B,
    GPTConfig20B,
    GPTConfig40B,
    GPTConfig126M,
    GPTConfig175B,
    GPTModel,
    MaskedTokenLossReduction,
    gpt_data_step,
    gpt_forward_step,
    local_layer_spec,
    transformer_engine_full_layer_spec,
    transformer_engine_layer_spec,
)
from nemo.collections.llm.gpt.model.chatglm import ChatGLM2Config6B, ChatGLM3Config6B, ChatGLMConfig, ChatGLMModel
from nemo.collections.llm.gpt.model.gemma import (
    CodeGemmaConfig2B,
    CodeGemmaConfig7B,
    GemmaConfig,
    GemmaConfig2B,
    GemmaConfig7B,
    GemmaModel,
)
from nemo.collections.llm.gpt.model.gemma2 import (
    Gemma2Config,
    Gemma2Config2B,
    Gemma2Config9B,
    Gemma2Config27B,
    Gemma2Model,
)
from nemo.collections.llm.gpt.model.hf_auto_model_for_causal_lm import HFAutoModelForCausalLM
from nemo.collections.llm.gpt.model.llama import (
    CodeLlamaConfig7B,
    CodeLlamaConfig13B,
    CodeLlamaConfig34B,
    CodeLlamaConfig70B,
    Llama2Config7B,
    Llama2Config13B,
    Llama2Config70B,
    Llama3Config8B,
    Llama3Config70B,
    Llama31Config8B,
    Llama31Config70B,
    Llama31Config405B,
    Llama32Config1B,
<<<<<<< HEAD
=======
    Llama32Config3B,
>>>>>>> 42ad3c0a
    LlamaConfig,
    LlamaModel,
)
from nemo.collections.llm.gpt.model.mistral import MistralConfig7B, MistralModel, MistralNeMoConfig12B
from nemo.collections.llm.gpt.model.mixtral import (
    MixtralConfig,
    MixtralConfig8x3B,
    MixtralConfig8x7B,
    MixtralConfig8x22B,
    MixtralModel,
)
from nemo.collections.llm.gpt.model.nemotron import (
    Nemotron3Config4B,
    Nemotron3Config8B,
    Nemotron3Config22B,
    Nemotron4Config15B,
    Nemotron4Config340B,
    NemotronConfig,
    NemotronModel,
)
from nemo.collections.llm.gpt.model.phi3mini import Phi3Config, Phi3ConfigMini, Phi3Model
from nemo.collections.llm.gpt.model.qwen2 import (
    Qwen2Config,
    Qwen2Config1P5B,
    Qwen2Config7B,
    Qwen2Config72B,
    Qwen2Config500M,
    Qwen2Model,
)
from nemo.collections.llm.gpt.model.ssm import (
    BaseMambaConfig1_3B,
    BaseMambaConfig2_7B,
    BaseMambaConfig130M,
    BaseMambaConfig370M,
    BaseMambaConfig780M,
    NVIDIAMambaConfig8B,
    NVIDIAMambaHybridConfig8B,
    SSMConfig,
)
from nemo.collections.llm.gpt.model.starcoder import StarcoderConfig, StarcoderConfig15B, StarcoderModel
from nemo.collections.llm.gpt.model.starcoder2 import (
    Starcoder2Config,
    Starcoder2Config3B,
    Starcoder2Config7B,
    Starcoder2Config15B,
    Starcoder2Model,
)

__all__ = [
    "GPTConfig",
    "GPTModel",
    "MistralConfig7B",
    "MistralModel",
    "MixtralConfig8x3B",
    "MixtralConfig8x7B",
    "MixtralConfig8x22B",
    "MixtralConfig",
    "MixtralModel",
    "Starcoder2Config",
    "Starcoder2Model",
    "Starcoder2Config15B",
    "Starcoder2Config7B",
    "Starcoder2Config3B",
    "StarcoderConfig",
    "StarcoderConfig15B",
    "StarcoderModel",
    "LlamaConfig",
    "Llama2Config7B",
    "Llama2Config13B",
    "Llama2Config70B",
    "Llama3Config8B",
    "Llama3Config70B",
    "Llama31Config8B",
    "Llama31Config70B",
    "Llama31Config405B",
    "Llama32Config1B",
    "Llama32Config3B",
    "NemotronConfig",
    "Nemotron3Config4B",
    "Nemotron3Config8B",
    "Nemotron4Config15B",
    "Nemotron3Config22B",
    "Nemotron4Config340B",
    "NemotronModel",
    "Phi3Config",
    "Phi3ConfigMini",
    "Phi3Model",
    "CodeLlamaConfig7B",
    "CodeLlamaConfig13B",
    "CodeLlamaConfig34B",
    "CodeLlamaConfig70B",
    "GemmaConfig",
    "GemmaConfig2B",
    "GemmaConfig7B",
    "CodeGemmaConfig2B",
    "CodeGemmaConfig7B",
    "GemmaModel",
    "Gemma2Config",
    "Gemma2Config27B",
    "Gemma2Config2B",
    "Gemma2Config9B",
    "Gemma2Model",
    "LlamaModel",
    "Baichuan2Config",
    "Baichuan2Config7B",
    "Baichuan2Model",
    "ChatGLMConfig",
    "ChatGLM2Config6B",
    "ChatGLM3Config6B",
    "ChatGLMModel",
    "Qwen2Config",
    "Qwen2Config500M",
    "Qwen2Config1P5B",
    "Qwen2Config7B",
    "Qwen2Config72B",
    "Qwen2Model",
    "SSMConfig",
    "BaseMambaConfig130M",
    "BaseMambaConfig370M",
    "BaseMambaConfig780M",
    "BaseMambaConfig1_3B",
    "BaseMambaConfig2_7B",
    "NVIDIAMambaConfig8B",
    "NVIDIAMambaHybridConfig8B",
    "MaskedTokenLossReduction",
    "gpt_data_step",
    "gpt_forward_step",
    "transformer_engine_layer_spec",
    "transformer_engine_full_layer_spec",
    "local_layer_spec",
    "HFAutoModelForCausalLM",
]<|MERGE_RESOLUTION|>--- conflicted
+++ resolved
@@ -60,10 +60,7 @@
     Llama31Config70B,
     Llama31Config405B,
     Llama32Config1B,
-<<<<<<< HEAD
-=======
     Llama32Config3B,
->>>>>>> 42ad3c0a
     LlamaConfig,
     LlamaModel,
 )
