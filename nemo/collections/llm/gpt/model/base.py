# Copyright (c) 2024, NVIDIA CORPORATION.  All rights reserved.
#
# Licensed under the Apache License, Version 2.0 (the "License");
# you may not use this file except in compliance with the License.
# You may obtain a copy of the License at
#
#     http://www.apache.org/licenses/LICENSE-2.0
#
# Unless required by applicable law or agreed to in writing, software
# distributed under the License is distributed on an "AS IS" BASIS,
# WITHOUT WARRANTIES OR CONDITIONS OF ANY KIND, either express or implied.
# See the License for the specific language governing permissions and
# limitations under the License.

import contextlib
from dataclasses import dataclass
from functools import partial
from typing import TYPE_CHECKING, Any, Callable, Literal, Optional, Union

import lightning.pytorch as L
import torch
import torch.distributed
from megatron.core.inference.model_inference_wrappers.gpt.gpt_inference_wrapper import GPTInferenceWrapper
from megatron.core.inference.model_inference_wrappers.inference_wrapper_config import InferenceWrapperConfig
from megatron.core.models.gpt.gpt_model import GPTModel as MCoreGPTModel
from megatron.core.optimizer import OptimizerConfig
from megatron.core.transformer.spec_utils import ModuleSpec
from megatron.core.transformer.transformer_config import TransformerConfig
from torch import nn

from nemo.collections.llm import fn
from nemo.lightning import get_vocab_size, io
from nemo.lightning.megatron_parallel import MaskedTokenLossReduction
from nemo.lightning.pytorch.optim import MegatronOptimizerModule, OptimizerModule
from nemo.utils import logging
from nemo.utils.import_utils import safe_import

_, HAVE_TE = safe_import("transformer_engine")

# Gradient accumulation fusion may be enabled if available, for more information see:
# https://github.com/NVIDIA/Megatron-LM/blob/01945b98d1ea3a2acb5e8301e181a328104f4856/megatron/core/tensor_parallel/layers.py#L575
# TODO: Clean this up with a getter and install instructions
_grad_accum_fusion_available = True
try:
    import fused_weight_gradient_mlp_cuda  # noqa: F401  # pylint: disable=unused-import
except ImportError:
    _grad_accum_fusion_available = False

if TYPE_CHECKING:
    from transformers import GenerationConfig

    from nemo.collections.common.tokenizers.tokenizer_spec import TokenizerSpec


def gpt_data_step(dataloader_iter, use_mtp=False) -> dict[str, torch.Tensor]:
    """Process a single batch of data from the dataloader iterator.

    This function handles the data loading step for GPT models, managing
    pipeline parallelism by distributing data appropriately across pipeline stages.

    Args:
        dataloader_iter: Iterator over the dataloader
        use_mtp: Whether the Multi-Token Prediction Module is used. Input needs to be passed
                 into the last ppieline stage if mtp is used.

    Returns:
        dict[str, torch.Tensor]: Processed batch with required tensors moved to appropriate devices
    """
    from megatron.core import parallel_state

    # Based on: https://github.com/NVIDIA/Megatron-LM/blob/main/pretrain_gpt.py#L87
    # https://github.com/NVIDIA/NeMo/blob/main/nemo/collections/nlp/models/language_modeling/megatron_gpt_model.py#L828-L842

    batch = next(dataloader_iter)

    _batch: dict
    if isinstance(batch, tuple) and len(batch) == 3:
        _batch = batch[0]
    else:
        _batch = batch

    required_device_keys = set()
    required_host_keys = set()

    required_device_keys.add("attention_mask")
    if "cu_seqlens" in _batch:
        required_device_keys.add("cu_seqlens")
        required_host_keys.add("cu_seqlens_argmin")
        required_host_keys.add("max_seqlen")

    if parallel_state.is_pipeline_first_stage() or use_mtp:
        required_device_keys.update(("tokens", "position_ids"))
    if parallel_state.is_pipeline_last_stage():
        required_device_keys.update(("labels", "loss_mask"))

    _batch_required_keys = {}
    for key, val in _batch.items():
        if key in required_device_keys:
            _batch_required_keys[key] = val.cuda(non_blocking=True)
        elif key in required_host_keys:
            _batch_required_keys[key] = val.cpu()
        else:
            _batch_required_keys[key] = None

    # slice batch along sequence dimension for context parallelism
    output = get_batch_on_this_context_parallel_rank(_batch_required_keys)

    return output


def gpt_forward_step(model, batch) -> torch.Tensor:
    """Execute a forward step for the GPT model.

    This function prepares the arguments needed for the model's forward pass
    and handles both normal and packed sequence processing.

    Args:
        model: The GPT model
        batch: The input batch containing tokens, positions, and other required inputs

    Returns:
        torch.Tensor: Output tensor from the model forward pass
    """
    forward_args = {
        "input_ids": batch["tokens"],
        "position_ids": batch["position_ids"],
        "labels": batch["labels"],
    }

    if "attention_mask" not in batch:
        assert (
            HAVE_TE
        ), "The dataloader did not provide an attention mask, however Transformer Engine was not detected. \
            This requires Transformer Engine's implementation of fused or flash attention."
    else:
        forward_args["attention_mask"] = batch["attention_mask"]

    if "cu_seqlens" in batch:
        forward_args["packed_seq_params"] = get_packed_seq_params(batch)

    return model(**forward_args)


def transformer_engine_layer_spec(config: "GPTConfig") -> ModuleSpec:
    """Create a Transformer Engine layer specification based on the provided config.

    Args:
        config: GPT configuration object

    Returns:
        ModuleSpec: Module specification for Transformer Engine based layers
    """
    from megatron.core.models.gpt import gpt_layer_specs

    return gpt_layer_specs.get_gpt_layer_with_transformer_engine_spec(
        num_experts=config.num_moe_experts,
        moe_grouped_gemm=config.moe_grouped_gemm,
        qk_layernorm=config.qk_layernorm,
        fp8=bool(config.num_moe_experts and (config.fp8 is not None)),
    )


def transformer_engine_full_layer_spec(config: "GPTConfig") -> ModuleSpec:
    """Create a full Transformer Engine layer specification with autocast support.

    Args:
        config: GPT configuration object

    Returns:
        ModuleSpec: Module specification for full TE layers
    """
    from nemo.collections.nlp.models.language_modeling.megatron.gpt_full_te_layer_autocast_spec import (
        get_gpt_full_te_layer_autocast_spec,
    )

    return get_gpt_full_te_layer_autocast_spec(transformer_config=config)


def local_layer_spec(config: "GPTConfig") -> ModuleSpec:
    """Create a local layer specification without Transformer Engine.

    Args:
        config: GPT configuration object

    Returns:
        ModuleSpec: Module specification for local implementation layers
    """
    from megatron.core.models.gpt import gpt_layer_specs

    return gpt_layer_specs.get_gpt_layer_local_spec(
        num_experts=config.num_moe_experts,
        moe_grouped_gemm=config.moe_grouped_gemm,
        qk_layernorm=config.qk_layernorm,
        normalization=config.normalization,
    )


def default_layer_spec(config: "GPTConfig") -> ModuleSpec:
    """Determine the most appropriate layer specification based on availability.

    Uses Transformer Engine specs if available, otherwise falls back to local implementation.

    Args:
        config: GPT configuration object

    Returns:
        ModuleSpec: The selected module specification
    """
    if HAVE_TE:
        if config.use_transformer_engine_full_layer_spec:
            return transformer_engine_full_layer_spec(config)
        else:
            return transformer_engine_layer_spec(config)
    else:
        return local_layer_spec(config)


def mtp_block_spec(config: "GPTConfig") -> Optional[ModuleSpec]:
    """Pass in the MTP block spec if model has MTP layers.

    Args:
        config: GPT configuration object

    Returns:
        ModuleSpec: The MTP module specification
    """
    if getattr(config, "mtp_num_layers", None):
        from megatron.core.models.gpt.gpt_layer_specs import get_gpt_mtp_block_spec

        if isinstance(config.transformer_layer_spec, Callable):
            spec = config.transformer_layer_spec(config)
        else:
            spec = config.transformer_layer_spec
        return get_gpt_mtp_block_spec(config, spec, use_transformer_engine=HAVE_TE)
    else:
        return None


def torch_dtype_from_mcore_config(config: TransformerConfig) -> torch.dtype:
    """Extract the appropriate torch dtype from a Megatron Core configuration.

    Args:
        config: Megatron Core Transformer configuration

    Returns:
        torch.dtype: The appropriate torch dtype (float16, bfloat16, or float32)
    """
    if config.fp16:
        return torch.float16
    elif config.bf16:
        return torch.bfloat16
    else:
        return torch.float


def torch_dtype_from_dict_config(config: dict[str, Any]) -> torch.dtype:
    """Extract the appropriate torch dtype from a dictionary configuration.

    Args:
        config: Dictionary containing configuration parameters

    Returns:
        torch.dtype: The appropriate torch dtype (float16, bfloat16, or float32)
    """
    if config["fp16"]:
        return torch.float16
    elif config["bf16"]:
        return torch.bfloat16
    else:
        return torch.float


@dataclass
class GPTConfig(TransformerConfig, io.IOMixin):
    """Configuration class for GPT models.

    Extends TransformerConfig with additional parameters specific to GPT models
    and provides utility methods for model configuration.
    """

    # From megatron.core.models.gpt.gpt_model.GPTModel
    fp16_lm_cross_entropy: bool = False
    parallel_output: bool = True
    share_embeddings_and_output_weights: bool = True
    make_vocab_size_divisible_by: int = 128
    position_embedding_type: Literal["learned_absolute", "rope"] = "learned_absolute"
    rotary_base: int = 10000
    rotary_percent: float = 1.0
    seq_len_interpolation_factor: Optional[float] = None
    seq_length: int = 1024
    attention_softmax_in_fp32: bool = False
    masked_softmax_fusion: bool = True
    cross_entropy_loss_fusion: bool = True
    gradient_accumulation_fusion: bool = _grad_accum_fusion_available
    deallocate_pipeline_outputs: bool = True
    scatter_embedding_sequence_parallel: bool = True
    tp_only_amax_red: bool = False

    use_transformer_engine_full_layer_spec: bool = False
    transformer_layer_spec: Union[ModuleSpec, Callable[["GPTConfig"], ModuleSpec]] = default_layer_spec

    forward_step_fn: Callable = gpt_forward_step
    data_step_fn: Callable = gpt_data_step
    generation_config: Optional["GenerationConfig"] = None

    vocab_size: Optional[int] = None
    tp_comm_overlap_cfg: Optional[Union[str, dict[str, Any]]] = None

    def configure_model(self, tokenizer, pre_process=None, post_process=None) -> "MCoreGPTModel":
        """Configure and instantiate a Megatron Core GPT model based on this configuration.

        Args:
            tokenizer: Tokenizer used with the model
            pre_process: Whether to include pre-processing in the model, defaults to first pipeline stage
            post_process: Whether to include post-processing in the model, defaults to last pipeline stage

        Returns:
            MCoreGPTModel: Configured Megatron Core GPT model instance
        """
        if self.enable_cuda_graph:
            assert HAVE_TE, "Transformer Engine is required for cudagraphs."
            assert getattr(self, "use_te_rng_tracker", False), (
                "Transformer engine's RNG tracker is required for cudagraphs, it can be "
                "enabled with use_te_rng_tracker=True'."
            )

        vp_size = self.virtual_pipeline_model_parallel_size
        is_pipeline_asymmetric = getattr(self, "account_for_embedding_in_pipeline_split", False) or getattr(
            self, "account_for_loss_in_pipeline_split", False
        )
        if vp_size and not is_pipeline_asymmetric:
            p_size = self.pipeline_model_parallel_size
            assert (
                self.num_layers // p_size
            ) % vp_size == 0, "Make sure the number of model chunks is the same across all pipeline stages."

        from megatron.core import parallel_state

        transformer_layer_spec = self.transformer_layer_spec
        if not isinstance(transformer_layer_spec, ModuleSpec):
            transformer_layer_spec = transformer_layer_spec(self)

        if self.vocab_size is not None:
            vocab_size = self.vocab_size
            if tokenizer is not None:
                logging.info(
                    f"Use preset vocab_size: {vocab_size}, original vocab_size: {tokenizer.vocab_size}, dummy tokens:"
                    f" {vocab_size - tokenizer.vocab_size}."
                )
        else:
            vocab_size = get_vocab_size(self, tokenizer.vocab_size, self.make_vocab_size_divisible_by)

        # Initialize model as meta data instead of allocating data on a device
        model_init_device_context = contextlib.nullcontext
        if self.init_model_with_meta_device:
            model_init_device_context = partial(torch.device, device='meta')

        import inspect

        if 'mtp_block_spec' in inspect.signature(MCoreGPTModel.__init__).parameters:
            kwargs = {"mtp_block_spec": mtp_block_spec(self)}
        else:
            kwargs = {}
<<<<<<< HEAD

        if not _grad_accum_fusion_available:
            self.gradient_accumulation_fusion = False

        model = MCoreGPTModel(
            self,
            transformer_layer_spec=transformer_layer_spec,
            vocab_size=vocab_size,
            max_sequence_length=self.seq_length,
            fp16_lm_cross_entropy=self.fp16_lm_cross_entropy,
            parallel_output=self.parallel_output,
            share_embeddings_and_output_weights=self.share_embeddings_and_output_weights,
            position_embedding_type=self.position_embedding_type,
            rotary_percent=self.rotary_percent,
            rotary_base=self.rotary_base,
            seq_len_interpolation_factor=self.seq_len_interpolation_factor,
            pre_process=pre_process or parallel_state.is_pipeline_first_stage(),
            post_process=post_process or parallel_state.is_pipeline_last_stage(),
            scatter_embedding_sequence_parallel=self.scatter_embedding_sequence_parallel,
            **kwargs,
        )
=======
        with model_init_device_context():
            model = MCoreGPTModel(
                self,
                transformer_layer_spec=transformer_layer_spec,
                vocab_size=vocab_size,
                max_sequence_length=self.seq_length,
                fp16_lm_cross_entropy=self.fp16_lm_cross_entropy,
                parallel_output=self.parallel_output,
                share_embeddings_and_output_weights=self.share_embeddings_and_output_weights,
                position_embedding_type=self.position_embedding_type,
                rotary_percent=self.rotary_percent,
                rotary_base=self.rotary_base,
                seq_len_interpolation_factor=self.seq_len_interpolation_factor,
                pre_process=pre_process or parallel_state.is_pipeline_first_stage(),
                post_process=post_process or parallel_state.is_pipeline_last_stage(),
                scatter_embedding_sequence_parallel=self.scatter_embedding_sequence_parallel,
                **kwargs,
            )
>>>>>>> c998e273

        # If using full TE layer, need to set TP, CP group since the module call
        # is not routed through megatron core, which normally handles passing the
        # TP, CP group to the TE modules.
        # Deep iterate but skip self to avoid infinite recursion.
        if HAVE_TE and self.use_transformer_engine_full_layer_spec:
            # Copied from:
            # https://github.com/NVIDIA/TransformerEngine/blob/main/transformer_engine/pytorch/transformer.py
            if parallel_state.get_tensor_model_parallel_world_size() > 1:
                for index, child in enumerate(model.modules()):
                    if index == 0:
                        continue
                    if hasattr(child, "set_tensor_parallel_group"):
                        tp_group = parallel_state.get_tensor_model_parallel_group()
                        child.set_tensor_parallel_group(tp_group)

            if parallel_state.get_context_parallel_world_size() > 1:
                cp_stream = torch.cuda.Stream()
                for module in self.get_model_module_list():
                    for index, child in enumerate(module.modules()):
                        if index == 0:
                            continue
                        if hasattr(child, "set_context_parallel_group"):
                            child.set_context_parallel_group(
                                parallel_state.get_context_parallel_group(),
                                parallel_state.get_context_parallel_global_ranks(),
                                cp_stream,
                            )

        return model


@dataclass
class GPTConfig126M(GPTConfig):
    """Configuration for a 126M parameter GPT model.

    Predefined configuration for a small GPT model with 12 layers,
    768 hidden size, and 12 attention heads.
    """

    seq_length: int = 2048
    num_layers: int = 12
    hidden_size: int = 768
    ffn_hidden_size: int = 3072
    num_attention_heads: int = 12
    bias_activation_fusion: bool = True
    bias_dropout_add_fusion: bool = True
    use_transformer_engine_full_layer_spec: bool = True


@dataclass
class GPTConfig5B(GPTConfig):
    """Configuration for a 5B parameter GPT model.

    Predefined configuration for a medium-sized GPT model with 24 layers,
    4096 hidden size, and 32 attention heads.
    """

    seq_length: int = 2048
    num_layers: int = 24
    hidden_size: int = 4096
    ffn_hidden_size: int = 16384
    num_attention_heads: int = 32
    bias_activation_fusion: bool = True
    bias_dropout_add_fusion: bool = True
    use_transformer_engine_full_layer_spec: bool = True


@dataclass
class GPTConfig7B(GPTConfig):
    """Configuration for a 7B parameter GPT model.

    Predefined configuration for a medium-sized GPT model with 32 layers,
    4096 hidden size, and 32 attention heads.
    """

    seq_length: int = 2048
    num_layers: int = 32
    hidden_size: int = 4096
    ffn_hidden_size: int = 10880
    num_attention_heads: int = 32
    bias_activation_fusion: bool = True
    bias_dropout_add_fusion: bool = True
    use_transformer_engine_full_layer_spec: bool = True


@dataclass
class GPTConfig20B(GPTConfig):
    """Configuration for a 20B parameter GPT model.

    Predefined configuration for a large GPT model with 44 layers,
    6144 hidden size, and 48 attention heads.
    """

    seq_length: int = 2048
    num_layers: int = 44
    hidden_size: int = 6144
    ffn_hidden_size: int = 24576
    num_attention_heads: int = 48
    bias_activation_fusion: bool = True
    bias_dropout_add_fusion: bool = True
    use_transformer_engine_full_layer_spec: bool = True


@dataclass
class GPTConfig40B(GPTConfig):
    """Configuration for a 40B parameter GPT model.

    Predefined configuration for a large GPT model with 48 layers,
    8192 hidden size, and 64 attention heads.
    """

    seq_length: int = 2048
    num_layers: int = 48
    hidden_size: int = 8192
    ffn_hidden_size: int = 32768
    num_attention_heads: int = 64
    bias_activation_fusion: bool = True
    bias_dropout_add_fusion: bool = True
    use_transformer_engine_full_layer_spec: bool = True


@dataclass
class GPTConfig175B(GPTConfig):
    """Configuration for a 175B parameter GPT model.

    Predefined configuration for a massive GPT model with 96 layers,
    12288 hidden size, and 96 attention heads.
    """

    seq_length: int = 2048
    num_layers: int = 96
    hidden_size: int = 12288
    ffn_hidden_size: int = 49152
    num_attention_heads: int = 96
    hidden_dropout: float = 0.0
    attention_dropout: float = 0.0
    bias_activation_fusion: bool = True
    bias_dropout_add_fusion: bool = True
    use_transformer_engine_full_layer_spec: bool = True
    layernorm_zero_centered_gamma: bool = True


class GPTModel(L.LightningModule, io.IOMixin, io.ConnectorMixin, fn.FNMixin):
    """GPT model implementation using Megatron Core and PyTorch Lightning.

    This class provides a high-level interface for training and using GPT models
    with proper integration with NeMo's infrastructure.
    """

    def __init__(
        self,
        config: GPTConfig,
        # TODO: Add transformer_layer_spec when we update mcore
        optim: Optional[OptimizerModule] = None,
        tokenizer: Optional["TokenizerSpec"] = None,
        model_transform: Optional[Callable[[nn.Module], nn.Module]] = None,
        model_context_managers: Optional[list] = [],
    ):
        """Initialize the GPT model.

        Args:
            config: Configuration for the GPT model
            optim: Optional optimizer module
            tokenizer: Optional tokenizer specification
            model_transform: Optional function to transform the model after initialization
            model_context_managers: Optional list of context managers to apply when configuring and instantiating
                the model.
        """
        super().__init__()
        self.config = config
        self.tokenizer = tokenizer
        self.optim = optim or MegatronOptimizerModule(config=OptimizerConfig(lr=1e-4, use_distributed_optimizer=True))
        self.optim.connect(self)  # This will bind the `configure_optimizers` method
        self.model_transform = model_transform
        self.model_context_managers = model_context_managers
        self._training_loss_reduction = None
        self._validation_loss_reduction = None

    def configure_model(self) -> None:
        """Configure the underlying model if not already configured.

        This method ensures the model is instantiated from the configuration.
        """
        if not hasattr(self, "module"):
            with contextlib.ExitStack() as stack:
                # Apply requested context managers for this block
                for cm in self.model_context_managers:
                    stack.enter_context(cm)

                self.module = self.config.configure_model(self.tokenizer)

    def forward(
        self,
        input_ids: torch.Tensor,
        position_ids: torch.Tensor,
        attention_mask: Optional[torch.Tensor] = None,
        labels: Optional[torch.Tensor] = None,
        decoder_input: Optional[torch.Tensor] = None,
        inference_params=None,
        packed_seq_params=None,
    ) -> torch.Tensor:
        """Forward pass through the GPT model.

        Args:
            input_ids: Input token IDs
            position_ids: Position IDs for the input
            attention_mask: Optional attention mask
            labels: Optional labels for computing loss
            decoder_input: Optional decoder input
            inference_params: Optional parameters for inference
            packed_seq_params: Optional parameters for packed sequence processing

        Returns:
            torch.Tensor: Output tensor from the model
        """
        extra_kwargs = {"packed_seq_params": packed_seq_params} if packed_seq_params is not None else {}
        output_tensor = self.module(
            input_ids,
            position_ids,
            attention_mask,
            decoder_input=decoder_input,
            labels=labels,
            inference_params=inference_params,
            **extra_kwargs,
        )

        return output_tensor

    def data_step(self, dataloader_iter) -> dict[str, torch.Tensor]:
        """Process a batch of data from the dataloader.

        Args:
            dataloader_iter: Iterator over the dataloader

        Returns:
            dict[str, torch.Tensor]: Processed batch
        """
        return self.config.data_step_fn(dataloader_iter)

    def forward_step(self, batch) -> torch.Tensor:
        """Execute a forward step using the provided batch.

        Args:
            batch: Input batch

        Returns:
            torch.Tensor: Output from the forward pass
        """
        return self.config.forward_step_fn(self, batch)

    def training_step(self, batch, batch_idx=None) -> torch.Tensor:
        """Execute a training step.

        Args:
            batch: Input batch
            batch_idx: Optional batch index

        Returns:
            torch.Tensor: Loss value
        """
        # In mcore the loss-function is part of the forward-pass (when labels are provided)
        return self.forward_step(batch)

    def validation_step(self, batch, batch_idx=None) -> torch.Tensor:
        """Execute a validation step.

        Args:
            batch: Input batch
            batch_idx: Optional batch index

        Returns:
            torch.Tensor: Loss value
        """
        # In mcore the loss-function is part of the forward-pass (when labels are provided)

        return self.forward_step(batch)

    def get_inference_wrapper(
        self,
        params_dtype: torch.dtype,
        inference_batch_times_seqlen_threshold: int,
        inference_max_seq_length: int = 2560,
    ) -> GPTInferenceWrapper:
        """Get an inference wrapper for the model.

        Creates and configures a GPTInferenceWrapper around the model for efficient inference.

        Args:
            params_dtype: Data type for parameters
            inference_batch_times_seqlen_threshold: Threshold for optimizing inference
            inference_max_seq_length: Maximum sequence length for inference (prefill and decode)

        Returns:
            GPTInferenceWrapper: Wrapped model for inference
        """
        # This is to get the MCore model required in GPTInferenceWrapper.
        mcore_model = self.module
        while mcore_model:
            if type(mcore_model) is MCoreGPTModel:
                break
            mcore_model = getattr(mcore_model, "module", None)
        if mcore_model is None or type(mcore_model) is not MCoreGPTModel:
            raise ValueError("Exact McoreGPTModel instance not found in the model structure.")

        vocab_size = None
        if self.tokenizer is not None:
            vocab_size = self.tokenizer.vocab_size
        elif hasattr(self.config, "vocab_size"):
            vocab_size = self.config.vocab_size
        else:
            raise ValueError(
                "Unable to find vocab size."
                " Either pass in a tokenizer with vocab size, or set vocab size in the model config"
            )

        inference_wrapper_config = InferenceWrapperConfig(
            hidden_size=mcore_model.config.hidden_size,
            params_dtype=params_dtype,
            inference_batch_times_seqlen_threshold=inference_batch_times_seqlen_threshold,
            padded_vocab_size=vocab_size,
            inference_max_seq_length=inference_max_seq_length,
        )

        model_inference_wrapper = GPTInferenceWrapper(mcore_model, inference_wrapper_config)
        return model_inference_wrapper

    @property
    def training_loss_reduction(self) -> MaskedTokenLossReduction:
        """Get the loss reduction module for training.

        Returns:
            MaskedTokenLossReduction: Loss reduction module for training
        """
        if not self._training_loss_reduction:
            self._training_loss_reduction = MaskedTokenLossReduction()

        return self._training_loss_reduction

    @property
    def validation_loss_reduction(self) -> MaskedTokenLossReduction:
        """Get the loss reduction module for validation.

        Returns:
            MaskedTokenLossReduction: Loss reduction module for validation
        """
        if not self._validation_loss_reduction:
            self._validation_loss_reduction = MaskedTokenLossReduction(validation_step=True)

        return self._validation_loss_reduction


def get_batch_on_this_context_parallel_rank(batch) -> dict[str, torch.Tensor]:
    """Process batch data for the current context parallel rank.

    Handles the slicing of batch data across context parallel dimensions.

    Args:
        batch: Input batch

    Returns:
        dict[str, torch.Tensor]: Processed batch for the current context parallel rank
    """
    from megatron.core import parallel_state

    if (cp_size := parallel_state.get_context_parallel_world_size()) > 1:
        num_valid_tokens_in_ub = None
        if "loss_mask" in batch and batch["loss_mask"] is not None:
            num_valid_tokens_in_ub = batch["loss_mask"].sum()

        cp_rank = parallel_state.get_context_parallel_rank()
        for key, val in batch.items():
            if val is not None:
                seq_dim = 1 if key != "attention_mask" else 2
                _val = val.view(
                    *val.shape[0:seq_dim],
                    2 * cp_size,
                    val.shape[seq_dim] // (2 * cp_size),
                    *val.shape[(seq_dim + 1) :],
                )
                index = torch.tensor([cp_rank, (2 * cp_size - cp_rank - 1)], device="cpu", pin_memory=True).to(
                    _val.device, non_blocking=True
                )
                _val = _val.index_select(seq_dim, index)
                _val = _val.view(*val.shape[0:seq_dim], -1, *_val.shape[(seq_dim + 2) :])
                batch[key] = _val
        batch["num_valid_tokens_in_ub"] = num_valid_tokens_in_ub
    return batch


def get_packed_seq_params(batch):
    """Extract packed sequence parameters from the batch.

    Creates and returns a PackedSeqParams object with appropriate parameters
    for packed sequence processing.

    Args:
        batch: Input batch containing packed sequence information

    Returns:
        PackedSeqParams: Parameters for packed sequence processing
    """
    from megatron.core.packed_seq_params import PackedSeqParams

    cu_seqlens = batch["cu_seqlens"].squeeze()  # remove batch size dimension (mbs=1)
    # remove -1 "paddings" added in collate_fn
    if (cu_seqlens_argmin := batch.get("cu_seqlens_argmin", None)) is not None:
        # pre-compute cu_seqlens_argmin in dataset class for perf
        cu_seqlens = cu_seqlens[: cu_seqlens_argmin.item()]
    else:
        cu_seqlens = cu_seqlens[: torch.argmin(cu_seqlens)]

    # pre-compute max_seqlens in dataset class for perf
    max_seqlen = batch["max_seqlen"].squeeze() if "max_seqlen" in batch else None

    # these args are passed eventually into TEDotProductAttention.forward()
    return PackedSeqParams(
        cu_seqlens_q=cu_seqlens,
        cu_seqlens_kv=cu_seqlens,
        max_seqlen_q=max_seqlen,
        max_seqlen_kv=max_seqlen,
        qkv_format="thd",
    )


__all__ = [
    "GPTModel",
    "GPTConfig",
    "gpt_data_step",
    "gpt_forward_step",
    "transformer_engine_layer_spec",
    "local_layer_spec",
]<|MERGE_RESOLUTION|>--- conflicted
+++ resolved
@@ -361,29 +361,10 @@
             kwargs = {"mtp_block_spec": mtp_block_spec(self)}
         else:
             kwargs = {}
-<<<<<<< HEAD
 
         if not _grad_accum_fusion_available:
             self.gradient_accumulation_fusion = False
 
-        model = MCoreGPTModel(
-            self,
-            transformer_layer_spec=transformer_layer_spec,
-            vocab_size=vocab_size,
-            max_sequence_length=self.seq_length,
-            fp16_lm_cross_entropy=self.fp16_lm_cross_entropy,
-            parallel_output=self.parallel_output,
-            share_embeddings_and_output_weights=self.share_embeddings_and_output_weights,
-            position_embedding_type=self.position_embedding_type,
-            rotary_percent=self.rotary_percent,
-            rotary_base=self.rotary_base,
-            seq_len_interpolation_factor=self.seq_len_interpolation_factor,
-            pre_process=pre_process or parallel_state.is_pipeline_first_stage(),
-            post_process=post_process or parallel_state.is_pipeline_last_stage(),
-            scatter_embedding_sequence_parallel=self.scatter_embedding_sequence_parallel,
-            **kwargs,
-        )
-=======
         with model_init_device_context():
             model = MCoreGPTModel(
                 self,
@@ -402,7 +383,6 @@
                 scatter_embedding_sequence_parallel=self.scatter_embedding_sequence_parallel,
                 **kwargs,
             )
->>>>>>> c998e273
 
         # If using full TE layer, need to set TP, CP group since the module call
         # is not routed through megatron core, which normally handles passing the
