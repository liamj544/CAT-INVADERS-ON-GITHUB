# Copyright (c) 2021, NVIDIA CORPORATION.  All rights reserved.
#
# Licensed under the Apache License, Version 2.0 (the "License");
# you may not use this file except in compliance with the License.
# You may obtain a copy of the License at
#
#     http://www.apache.org/licenses/LICENSE-2.0
#
# Unless required by applicable law or agreed to in writing, software
# distributed under the License is distributed on an "AS IS" BASIS,
# WITHOUT WARRANTIES OR CONDITIONS OF ANY KIND, either express or implied.
# See the License for the specific language governing permissions and
# limitations under the License.

import itertools
import os
import queue
import warnings
from contextlib import nullcontext
from dataclasses import fields
from functools import cache, partial
from importlib.metadata import version
from typing import Any, Dict, Iterator, List, Optional, Union

import torch
from omegaconf import OmegaConf
from omegaconf.dictconfig import DictConfig
from pkg_resources import packaging
from pytorch_lightning.accelerators import CPUAccelerator
from pytorch_lightning.loops.fetchers import _DataFetcherWrapper
from pytorch_lightning.trainer.trainer import Trainer

from nemo.collections.common.parts.utils import extend_instance
from nemo.collections.nlp.data.language_modeling.megatron.data_samplers import (
    MegatronPretrainingRandomSampler,
    MegatronPretrainingSampler,
)
from nemo.collections.nlp.data.language_modeling.megatron.gpt_dataset import build_train_valid_test_datasets
from nemo.collections.nlp.data.language_modeling.megatron.gpt_fim_dataset import GPTFIMDataset, GPTFIMDatasetConfig
from nemo.collections.nlp.models.language_modeling.megatron.falcon.falcon_spec import get_falcon_layer_spec
from nemo.collections.nlp.models.language_modeling.megatron.gpt_full_te_layer_autocast_spec import (
    get_gpt_full_te_layer_autocast_spec,
)
from nemo.collections.nlp.models.language_modeling.megatron.gpt_layer_modelopt_spec import get_gpt_layer_modelopt_spec
from nemo.collections.nlp.models.language_modeling.megatron.gpt_model import GPTModel
from nemo.collections.nlp.models.language_modeling.megatron_base_model import MegatronBaseModel
from nemo.collections.nlp.modules.common.hyena.hyena_spec import get_gpt_layer_with_te_and_hyena_spec
from nemo.collections.nlp.modules.common.megatron.build_model import build_model
from nemo.collections.nlp.modules.common.megatron.module import Float16Module
from nemo.collections.nlp.modules.common.megatron.utils import (
    ApexGuardDefaults,
    average_losses_across_data_parallel_group,
    get_all_params_for_weight_decay_optimization,
    get_ltor_masks_and_position_ids,
    get_params_for_weight_decay_optimization,
)
from nemo.collections.nlp.modules.common.text_generation_strategy import TextGenerationStrategy
from nemo.collections.nlp.modules.common.text_generation_utils import (
    generate,
    get_computeprob_response,
    get_default_length_params,
    get_default_sampling_params,
    megatron_gpt_generate,
)
from nemo.collections.nlp.modules.common.transformer.text_generation import (
    LengthParam,
    OutputType,
    SamplingParam,
    TextGeneration,
)
from nemo.collections.nlp.parts import utils_funcs
from nemo.collections.nlp.parts.utils_funcs import activation_to_func, get_last_rank
from nemo.core.classes import Exportable
from nemo.core.classes.common import PretrainedModelInfo
from nemo.core.neural_types import ChannelType, NeuralType
from nemo.utils import logging
from nemo.utils.te_utils import is_float8tensor

try:
    import apex.transformer.pipeline_parallel.utils
    from apex.transformer.pipeline_parallel.utils import get_num_microbatches

    HAVE_APEX = True

except (ImportError, ModuleNotFoundError):

    HAVE_APEX = False

try:
    from megatron.core import InferenceParams, parallel_state, tensor_parallel
    from megatron.core.datasets.blended_megatron_dataset_builder import BlendedMegatronDatasetBuilder
    from megatron.core.datasets.gpt_dataset import GPTDataset, GPTDatasetConfig, MockGPTDataset
    from megatron.core.datasets.utils import get_blend_from_list
    from megatron.core.dist_checkpointing.dict_utils import dict_list_map_inplace
    from megatron.core.dist_checkpointing.mapping import LocalNonpersitentObject, ShardedObject
    from megatron.core.distributed import DistributedDataParallel as McoreDDP
    from megatron.core.distributed import DistributedDataParallelConfig, finalize_model_grads

    # NeMo's implementation of the get_gpt_layer_ammo_spec function is temporarily used
    # from megatron.core.inference.gpt.model_specs import get_gpt_layer_ammo_spec
    from megatron.core.models.gpt import GPTModel as MCoreGPTModel
    from megatron.core.models.gpt.gpt_layer_specs import (
        get_gpt_layer_local_spec,
        get_gpt_layer_with_transformer_engine_spec,
    )
    from megatron.core.pipeline_parallel.schedules import get_forward_backward_func
    from megatron.core.transformer.module import Float16Module as MCoreFloat16Module
    from megatron.core.transformer.transformer_config import TransformerConfig
    from megatron.core.utils import (
        drain_embedding_wgrad_compute,
        get_model_config,
        init_method_normal,
        scaled_init_method_normal,
    )

    HAVE_MEGATRON_CORE = True

except (ImportError, ModuleNotFoundError):

    TransformerConfig = ApexGuardDefaults

    HAVE_MEGATRON_CORE = False

try:
    import transformer_engine
    from transformer_engine.pytorch import module as te_module

    HAVE_TE = True

except (ImportError, ModuleNotFoundError):
    HAVE_TE = False


@cache
def mcore_supports_moe() -> bool:
    global HAVE_MEGATRON_CORE
    if not HAVE_MEGATRON_CORE:
        return False
    try:
        from megatron.core.transformer.moe.router import TopKRouter

        return True
    except ImportError:
        return False


def get_specs(spec_name, num_experts=None, moe_grouped_gemm=False, use_te=True, hyena_cfg: Dict = None):
    if num_experts is not None:
        assert mcore_supports_moe(), "Megatron-core >= v0.5.0 is required for MoE"

    if use_te and spec_name == '':
        spec_name = 'te_gpt'
    name_spec_dict = {
        "": get_gpt_layer_local_spec(num_experts, moe_grouped_gemm),
        "te_gpt": get_gpt_layer_with_transformer_engine_spec(num_experts, moe_grouped_gemm),
        "megatron_falcon_gpt": get_falcon_layer_spec(),
        "megatron_gpt_full_te_layer_autocast": get_gpt_full_te_layer_autocast_spec(),
        "modelopt": get_gpt_layer_modelopt_spec(),
        "te_gpt_hyena": get_gpt_layer_with_te_and_hyena_spec(hyena_cfg),
    }
    if spec_name not in name_spec_dict:
        raise ValueError(f"Spec name '{spec_name}' is not recognized.")
    return name_spec_dict[spec_name]


class EmbeddingScalingMixin(torch.nn.Module):
    """
    A mixin class for scaling embeddings in Megatron GPT.
    The scaling is applied only if the configuration (accessible via `self.config`)
    includes `apply_embedding_scaling` set to True.
    """

    def forward(self, **kwargs):
        """
        Forward pass that scales the output embeddings from the `forward` method of
        the superclass by the square root of the hidden size specified in the configuration.
        """
        embeddings = super().forward(**kwargs)
        return embeddings * torch.tensor(self.config.hidden_size**0.5, dtype=embeddings.dtype)


class MegatronGPTExportableModel(torch.nn.Module, Exportable):
    """
    Megatron GPT Wrapper for ONNX export
    """

    def __init__(self, model):
        super().__init__()
        self.model = model
        self.fp8_enabled = model.cfg.get('fp8', False)
        self.fp8_recipe = None
        if self.fp8_enabled and HAVE_TE:
            self.fp8_recipe = transformer_engine.common.recipe.DelayedScaling(
                margin=0, interval=1, fp8_format=transformer_engine.common.recipe.Format.E4M3
            )

        self.dtype = utils_funcs.torch_dtype_from_precision(model.cfg.precision)

    def forward(self, tokens, position_ids, attention_mask):
        if self.fp8_enabled and HAVE_TE:
            with (
                transformer_engine.pytorch.onnx_export(self.fp8_enabled),
                transformer_engine.pytorch.fp8_autocast(enabled=self.fp8_enabled, fp8_recipe=self.fp8_recipe),
                torch.no_grad(),
                torch.inference_mode(),
                torch.autocast('cuda', dtype=self.dtype),
                warnings.catch_warnings(),
            ):
                warnings.filterwarnings(action='ignore', category=torch.jit.TracerWarning, module=r'.*')
                assert tokens.shape == position_ids.shape
                assert attention_mask.shape[2] == attention_mask.shape[3] == tokens.shape[1] == position_ids.shape[1]
                output_tensor = self.model.forward(
                    tokens=tokens.cuda(),
                    text_position_ids=position_ids.cuda(),
                    attention_mask=attention_mask.cuda(),
                    labels=None,
                )
        else:
            with (
                torch.no_grad(),
                torch.inference_mode(),
                torch.autocast('cuda', dtype=self.dtype),
                warnings.catch_warnings(),
            ):
                warnings.filterwarnings(action='ignore', category=torch.jit.TracerWarning, module=r'.*')
                assert tokens.shape == position_ids.shape
                assert attention_mask.shape[2] == attention_mask.shape[3] == tokens.shape[1] == position_ids.shape[1]
                output_tensor = self.model.forward(
                    tokens=tokens.cuda(),
                    text_position_ids=position_ids.cuda(),
                    attention_mask=attention_mask.cuda(),
                    labels=None,
                )

        return output_tensor

    def freeze(self):
        for param in self.parameters():
            param.requires_grad = False

    def input_example(self, max_batch=1, max_dim=768, seq_len=6):
        ids = [self.model.tokenizer.text_to_ids(text) for text in ["how is the weather on           Sunday"]]
        id_tensors = [torch.unsqueeze(torch.LongTensor(id_list), dim=0) for id_list in ids]
        masks_and_position_ids = [
            get_ltor_masks_and_position_ids(id_tensor, self.model.tokenizer.eos_id, False, False, False)
            for id_tensor in id_tensors
        ]
        for tokens, attn_mask_and_pos_ids in zip(id_tensors, masks_and_position_ids):
            attn_mask, _, pos_ids = attn_mask_and_pos_ids
            return tokens, pos_ids, attn_mask

    @property
    def input_types(self) -> Optional[Dict[str, NeuralType]]:
        return {
            "input_ids": NeuralType(('B', 'T'), ChannelType()),
            "position_ids": NeuralType(('B', 'T'), ChannelType()),
            "attention_mask": NeuralType(('D', 'D', 'T', 'T'), ChannelType()),
        }

    @property
    def output_types(self) -> Optional[Dict[str, NeuralType]]:
        return {"logits": NeuralType(('B', 'T', 'D'), ChannelType())}

    @property
    def input_names(self) -> List[str]:
        return ['input_ids', 'position_ids', 'attention_mask']

    @property
    def output_names(self) -> List[str]:
        return ['logits']


class MegatronGPTModel(MegatronBaseModel, TextGeneration):
    """
    Megatron GPT pretraining
    """

    def __init__(self, cfg: DictConfig, trainer: Trainer):
        if not HAVE_APEX:
            raise ImportError(
                "Apex was not found. Please see the NeMo README for installation instructions: https://github.com/NVIDIA/NeMo#megatron-gpt."
            )
        if not HAVE_MEGATRON_CORE:
            logging.warning(
                "megatron-core was not found. Please see the NeMo README for installation instructions: https://github.com/NVIDIA/NeMo#megatron-gpt."
            )
        # this prevents base constructor from initializing tokenizer
        self.tokenizer = None
        super().__init__(cfg, trainer=trainer, no_lm_init=True)

        self._validate_trainer()

        # build the transformer config
        # TODO: add type hint once pip package is out
        self.transformer_config = self.build_transformer_config()

        self.megatron_amp_O2 = cfg.get('megatron_amp_O2', False)

        self.mcore_gpt = cfg.get('mcore_gpt', False)
        self.spec_name = cfg.get('name', '')
        if cfg.get('fp8', False):
            self.prev_step_training = True

        self.rampup_batch_size = self.cfg.get('rampup_batch_size', None)
        if self.rampup_batch_size:
            self.prev_consumed_samples = 0
            self.if_first_step = 0
            self.prev_global_batch_size = None

        if cfg.get('data', None) is not None:
            self.reset_position_ids = cfg.data.get('reset_position_ids', False)
            self.reset_attention_mask = cfg.data.get('reset_attention_mask', False)
            self.eod_mask_loss = cfg.data.get('eod_mask_loss', False)

        if not self.megatron_amp_O2 and self.cfg.get('virtual_pipeline_model_parallel_size', None):
            raise ValueError('Virtual pipeline model parallel is only supported when using megatron_amp_O2')

        if not self.megatron_amp_O2 and self.cfg.get('expert_model_parallel_size', 1) > 1:
            raise ValueError('Expert parallelism is only supported when using megatron_amp_O2')

        if self.cfg.get('expert_model_parallel_size', 1) > 1 and self.with_distributed_adam:
            if not self.use_mcore_dist_optim:
                raise ValueError(
                    'Expert parallelism is currently not supporting Apex distributed optimizer, use Mcore distributed optimizer instead'
                )

        self.transformer_engine = cfg.get('transformer_engine', False)
        if self.megatron_amp_O2 and not self.transformer_engine:
            logging.warning('megatron_amp_O2 is enabled but transformer-engine is not.')

        # build_model returns a list of modules which are used for interleaved pipeline parallelism
        if isinstance(self.trainer.accelerator, CPUAccelerator):
            self.model = build_model(
                model_provider_func=self.model_provider_func,
                wrap_with_ddp=False,
                on_cpu=True,
                virtual_pipeline_model_parallel_size=self.cfg.get('virtual_pipeline_model_parallel_size', None),
            )
        else:
            build_model_context = nullcontext
            if HAVE_TE and self.cfg.get('fp8', False) and self.cfg.get('fp8_params', False):
                build_model_context = transformer_engine.pytorch.fp8_model_init
            with build_model_context():
                self.model = build_model(
                    model_provider_func=self.model_provider_func,
                    wrap_with_ddp=False,
                    virtual_pipeline_model_parallel_size=self.cfg.get('virtual_pipeline_model_parallel_size', None),
                    on_cpu=cfg.get('use_cpu_initialization', False),
                )

        # if we're not using interleaved, then self.model is a module.
        if self.cfg.get('virtual_pipeline_model_parallel_size', None) is None and (not self.use_mcore_dist_optim):
            self.model = self.model[0]

        if self.megatron_amp_O2:

            if not self.with_distributed_adam and not self.cfg.get("use_cpu_initialization", False):
                # Pre-allocate the model on GPU to have master parameters allocated on the same device with matching data type
                if isinstance(self.model, list):
                    for module in self.model:
                        module.cuda(torch.cuda.current_device())
                else:
                    self.model.cuda(torch.cuda.current_device())

            self._wrap_model_for_O2()

        self.enable_autocast = (
            True if (not self.megatron_amp_O2) and (self.autocast_dtype in [torch.float16, torch.bfloat16]) else False
        )

        # configuration used for inference
        self._inference_config = None

        # Convert the global-batch-based profile index to micro-batch index
        if hasattr(self, '_nsys_profile_enabled') or hasattr(self, '_memory_profile_enabled'):
            mp_size = cfg.get('tensor_model_parallel_size', 1) * cfg.get('pipeline_model_parallel_size', 1)
            cp_size = cfg.get('context_parallel_size', 1)
            data_parallel_world_size = trainer.world_size // (mp_size * cp_size)
            grad_accum_steps = cfg.get('global_batch_size') // (cfg.get('micro_batch_size') * data_parallel_world_size)
            if hasattr(self, '_nsys_profile_enabled'):
                self._nsys_profile_start_step *= grad_accum_steps
                self._nsys_profile_end_step *= grad_accum_steps
            if hasattr(self, '_memory_profile_enabled'):
                self._memory_profile_start_step *= grad_accum_steps
                self._memory_profile_end_step *= grad_accum_steps

        self.get_attention_mask_from_fusion = self.cfg.get('get_attention_mask_from_fusion', True)
        self.initialize_ub = self.cfg.get('ub_tp_comm_overlap', False)
        self.log_train_loss = bool(int(os.getenv("NEMO_LOG_TRAIN_LOSS", 1)))
        self.log_memory_usage = bool(int(os.getenv("NEMO_LOG_MEMORY_USAGE", 0)))
        self.loss_broadcast_src_rank = None
        data_cfg = cfg.get('data', {})
        self.return_output_tensors = data_cfg.get('return_output_tensors', False)
        self.validation_drop_last = data_cfg.get('validation_drop_last', True)
        self.sample_weight = data_cfg.get('sample_weight', 'token')
        self.validation_param_sync_overlap = self.cfg.get('validation_param_sync_overlap', False)

        self.inference_params = None

        # default to false since this doesn't work with sequence parallelism currently
        self.use_loss_mask = self.cfg.get('use_loss_mask', False)

        if self.use_loss_mask and self.transformer_config.sequence_parallel:
            raise ValueError('Loss mask is not supported with sequence parallelism.')

    def set_inference_config(self, inference_config):
        self._inference_config = inference_config

    def get_inference_config(self):
        return self._inference_config

    def model_provider_func(self, pre_process, post_process):
        """Model depends on pipeline paralellism."""
        if self.mcore_gpt:
            model = MCoreGPTModel(
                config=self.transformer_config,
                transformer_layer_spec=get_specs(
                    self.spec_name,
                    self.transformer_config.num_moe_experts,
                    self.transformer_config.moe_grouped_gemm,
                    self.transformer_engine,
                    self.cfg.get('hyena', None),
                ),
                vocab_size=self.cfg.get('override_vocab_size', self.padded_vocab_size),
                max_sequence_length=self.cfg.get('encoder_seq_length', 512),
                pre_process=pre_process,
                post_process=post_process,
                parallel_output=True,
                share_embeddings_and_output_weights=self.cfg.get('share_embeddings_and_output_weights', True),
                position_embedding_type=self.cfg.get('position_embedding_type', 'learned_absolute'),
                rotary_percent=self.cfg.get('rotary_percentage', 1.0),
                seq_len_interpolation_factor=self.cfg.get('seq_len_interpolation_factor', None),
                rotary_base=self.cfg.get('rotary_base', 10000),
            )
            if self.cfg.get("apply_embedding_scaling", False) and parallel_state.is_pipeline_first_stage():
                extend_instance(model.embedding, EmbeddingScalingMixin)
        else:
            assert self.cfg.get('num_query_groups', None) is None or self.cfg.get(
                'num_query_groups', None
            ) == self.cfg.get(
                'num_attention_heads', None
            ), "Group Query Attention is only supported in Megatron Core. Set 'mcore_gpt' to use GQA."

            model = GPTModel(
                config=self.model_parallel_config,
                vocab_size=self.cfg.get('override_vocab_size', self.padded_vocab_size),
                hidden_size=self.cfg.hidden_size,
                max_position_embeddings=self.cfg.max_position_embeddings,
                num_layers=self.cfg.num_layers,
                num_attention_heads=self.cfg.num_attention_heads,
                apply_query_key_layer_scaling=self.cfg.get('apply_query_key_layer_scaling', True),
                kv_channels=self.cfg.get('kv_channels', None),
                ffn_hidden_size=self.cfg.ffn_hidden_size,
                num_tokentypes=0,
                parallel_output=True,
                pre_process=pre_process,
                post_process=post_process,
                init_method_std=self.cfg.get('init_method_std', 0.02),
                use_scaled_init_method=self.cfg.get('use_scaled_init_method', True),
                fp16_lm_cross_entropy=self.cfg.get('fp16_lm_cross_entropy', False),
                hidden_dropout=self.cfg.get('hidden_dropout', 0.1),
                attention_dropout=self.cfg.get('attention_dropout', 0.1),
                ffn_dropout=self.cfg.get('ffn_dropout', 0.0),
                precision=self.cfg.get('precision', 16),
                fp32_residual_connection=self.cfg.get('fp32_residual_connection', False),
                activations_checkpoint_granularity=self.cfg.get('activations_checkpoint_granularity', None),
                activations_checkpoint_method=self.cfg.get('activations_checkpoint_method', None),
                activations_checkpoint_num_layers=self.cfg.get('activations_checkpoint_num_layers', 1),
                activations_checkpoint_layers_per_pipeline=self.cfg.get(
                    'activations_checkpoint_layers_per_pipeline', None
                ),
                normalization=self.cfg.get('normalization', 'layernorm'),
                layernorm_epsilon=self.cfg.get('layernorm_epsilon', 1e-5),
                onnx_safe=self.cfg.get('onnx_safe', False),
                bias=self.cfg.get('bias', True),
                bias_activation_fusion=self.cfg.get('bias_activation_fusion', True),
                bias_dropout_add_fusion=self.cfg.get('bias_dropout_add_fusion', True),
                activation=self.cfg.get('activation', 'gelu'),
                headscale=self.cfg.get('headscale', False),
                transformer_block_type=self.cfg.get('transformer_block_type', 'pre_ln'),
                openai_gelu=self.cfg.get('openai_gelu', False),
                normalize_attention_scores=self.cfg.get('normalize_attention_scores', True),
                position_embedding_type=self.cfg.get('position_embedding_type', 'learned_absolute'),
                rotary_percentage=self.cfg.get('rotary_percentage', 1.0),
                share_embeddings_and_output_weights=self.cfg.get('share_embeddings_and_output_weights', True),
                attention_type=self.cfg.get('attention_type', 'multihead'),
                masked_softmax_fusion=self.cfg.get('masked_softmax_fusion', True),
                persist_layer_norm=self.cfg.get('persist_layer_norm', False),
                transformer_engine=self.cfg.get('transformer_engine', False),
                fp8=self.cfg.get('fp8', False),
                fp8_e4m3=self.cfg.get('fp8_e4m3', False),
                fp8_hybrid=self.cfg.get('fp8_hybrid', False),
                fp8_margin=self.cfg.get('fp8_margin', 0),
                fp8_interval=self.cfg.get('fp8_interval', 1),
                fp8_amax_history_len=self.cfg.get('fp8_amax_history_len', 1024),
                fp8_amax_compute_algo=self.cfg.get('fp8_amax_compute_algo', 'max'),
                reduce_amax=self.cfg.get('reduce_amax', True),
                use_emha=self.cfg.get('use_emha', False),
                ub_tp_comm_overlap=self.cfg.get('ub_tp_comm_overlap', False),
                use_flash_attention=self.cfg.get('use_flash_attention', False),
                megatron_legacy=self.cfg.get('megatron_legacy', False),
                seq_len_interpolation_factor=self.cfg.get('seq_len_interpolation_factor', None),
                rotary_base=self.cfg.get('rotary_base', 10000),
            )
            if self.cfg.get("apply_embedding_scaling", False) and parallel_state.is_pipeline_first_stage():
                extend_instance(model.language_model.embedding, EmbeddingScalingMixin)
        return model

    def setup_optimizer_param_groups(self):
        """ModelPT override. Optimizer will get self._optimizer_param_groups"""
        if self.cfg.get('do_layer_norm_weight_decay', False):
            if isinstance(self.model, list):
                self._optimizer_param_groups = get_all_params_for_weight_decay_optimization(self.model)
            else:
                self._optimizer_param_groups = get_all_params_for_weight_decay_optimization([self.model])

        else:
            self._optimizer_param_groups = get_params_for_weight_decay_optimization(self.model)

    def setup_mcore_distributed_parallel(self):
        """Set up mcore distributed data parallel"""
        if self.with_distributed_adam and self.use_mcore_dist_optim:
            config = get_model_config(self.model[0])
            ddp_config = DistributedDataParallelConfig(
                grad_reduce_in_fp32=(self.cfg.optim.get('grad_sync_dtype', 'fp32') == 'fp32'),
                overlap_grad_reduce=self.cfg.optim.get('overlap_grad_sync', False),
                use_distributed_optimizer=True,
                check_for_nan_in_grad=self.cfg.optim.get('check_for_nan_in_grad', False),
                # mcore bucket_size is based on num of parameters, therefore not
                # using bucket_cap_mb to configure bucket_size here
                bucket_size=self.cfg.optim.get('ddp_bucket_size', None),
            )
            self.model = [
                McoreDDP(
                    config,
                    ddp_config,
                    model_chunk,
                    data_parallel_group=parallel_state.get_data_parallel_group(with_context_parallel=True),
                    expert_data_parallel_group=parallel_state.get_data_modulo_expert_parallel_group(),
                    # Turn off bucketing for model_chunk 2 onwards, since communication for these
                    # model chunks is overlapped with compute anyway.
                    disable_bucketing=(model_chunk_idx > 0),
                )
                for (model_chunk_idx, model_chunk) in enumerate(self.model)
            ]

            # (TODO) Broadcast params from data parallel src rank to other data parallel ranks.
            # by calling model_module.broadcast_params() if the model is randomly initialized.

    def configure_optimizers(self):

        if self.with_distributed_adam and not self.use_mcore_dist_optim:

            # Special handling for embedding grads
            with_fp32_embedding_grads = self.cfg.get('with_fp32_embedding_grads', True)
            modules = self.get_model_module_list()
            if parallel_state.is_pipeline_first_stage(ignore_virtual=True):
                module = modules[0]  # first virtual rank has the embeddings

                # Word embeddings: use FP32 grads and disable
                # overlapped grad sync with pipeline parallelism
                word_embeddings = (
                    module.shared_embedding_or_output_weight() if self.mcore_gpt else module.word_embeddings_weight()
                )
                word_embeddings._with_fp32_optimizer = with_fp32_embedding_grads
                if parallel_state.get_pipeline_model_parallel_world_size() > 1 and self.cfg.get(
                    'share_embeddings_and_output_weights', True
                ):
                    word_embeddings._disable_greedy_grad_copy = not self.megatron_amp_O2
                    word_embeddings._disable_overlap_grad_sync = True

                # Position embeddings: use FP32 grads
                position_embeddings = None
                if self.mcore_gpt:
                    if module.embedding.add_position_embedding:
                        position_embeddings = module.embedding.position_embeddings.weight
                else:
                    position_embeddings = module.position_embeddings_weight()
                if position_embeddings is not None:
                    position_embeddings._with_fp32_optimizer = with_fp32_embedding_grads

            # Handle case where embeddings are used in output layer
            if parallel_state.is_pipeline_last_stage(ignore_virtual=True) and self.cfg.get(
                'share_embeddings_and_output_weights', True
            ):
                module = modules[-1]  # last virtual rank has the embeddings
                word_embeddings = (
                    module.shared_embedding_or_output_weight() if self.mcore_gpt else module.word_embeddings_weight()
                )
                word_embeddings._with_fp32_optimizer = with_fp32_embedding_grads
                if parallel_state.get_pipeline_model_parallel_world_size() > 1:
                    word_embeddings._disable_greedy_grad_copy = not self.megatron_amp_O2
                    word_embeddings._disable_overlap_grad_sync = True

            # Disable overlapped grad sync for layer norm grads when
            # sequence parallelism is enabled
            for param in self.parameters():
                if getattr(param, 'sequence_parallel', False):
                    param._disable_greedy_grad_copy = not self.megatron_amp_O2
                    param._disable_overlap_grad_sync = True

            # Initialize parameter buckets for overlapped grad and param syncs
            # Note: Params with disabled overlapping and params in the
            # first layer are put together in a bucket. If FP8 tensors
            # are detected, those are also put in the first layer's
            # bucket.
            def make_parameter_bucket(module: torch.nn.Module) -> List[torch.nn.Parameter]:
                bucket = [
                    param for param in module.parameters() if not getattr(param, '_disable_overlap_grad_sync', False)
                ]
                if any(is_float8tensor(param) for param in bucket):
                    bucket = list(filter(is_float8tensor, bucket))
                return bucket

            buckets = []
            if self.cfg.get('virtual_pipeline_model_parallel_size', None) is not None:
                # Initialize a bucket for each virtual pipeline stage
                for module in self.model:
                    if isinstance(module, (Float16Module, MCoreFloat16Module)):
                        module = module.module
                    stage_bucket = []
                    layers = module.decoder.layers if self.mcore_gpt else module.language_model.encoder.layers
                    buckets.extend(make_parameter_bucket(layer) for layer in layers)
            else:
                # Initialize a bucket for each Transformer layer
                modules = self.model if isinstance(self.model, list) else [self.model]
                for module in modules:
                    if isinstance(module, (Float16Module, MCoreFloat16Module)):
                        module = module.module
                    layers = module.decoder.layers if self.mcore_gpt else module.language_model.encoder.layers
                    buckets.extend(make_parameter_bucket(layer) for layer in layers)
            buckets.reverse()
            used_params = set(itertools.chain.from_iterable(buckets))
            buckets[-1].extend(p for p in self.parameters() if p not in used_params)
            self.distributed_adam_buckets = buckets

        return super().configure_optimizers()

    def forward(self, tokens, text_position_ids, attention_mask, labels):
        output_tensor = self.model(tokens, text_position_ids, attention_mask, labels=labels)
        return output_tensor

    def fwd_bwd_step(self, dataloader_iter, forward_only, first_val_step=None):

        # handle asynchronous grad reduction
        no_sync_func = None
        grad_sync_func = None
        param_sync_func = None
        if self.with_distributed_adam:
            if forward_only:
                if self.validation_param_sync_overlap:
                    param_sync_func = self.sync_overlap_parameters
            elif not self.use_mcore_dist_optim:
                no_sync_func = partial(
                    self._optimizer.no_sync,
                    greedy_grad_copy=self.megatron_amp_O2,
                )
                grad_sync_func = self.reduce_overlap_gradients
                param_sync_func = self.sync_overlap_parameters
            else:
                if self.cfg.optim.get("overlap_grad_sync", False):
                    no_sync_func = [model_chunk.no_sync for model_chunk in self.model]
                    no_sync_func = no_sync_func[0] if len(self.model) == 1 else no_sync_func

                    if self.cfg.optim.get("delay_grad_reduce", True):
                        grad_sync_func = [model_chunk.start_grad_sync for model_chunk in self.model]
                        grad_sync_func = grad_sync_func[0] if len(self.model) == 1 else grad_sync_func
                if self.cfg.optim.get("overlap_param_sync", False) and self.cfg.optim.get("delay_param_gather", False):
                    param_sync_func = [
                        lambda x, model_index=model_index: self._optimizer.finish_param_sync(model_index, x)
                        for model_index in range(len(self.model))
                    ]
                    param_sync_func = param_sync_func[0] if len(self.model) == 1 else param_sync_func

        # pipeline schedules will get these from self.model.config
        for module in self.get_model_module_list():
            module.config.no_sync_func = no_sync_func
            module.config.grad_sync_func = grad_sync_func
            module.config.param_sync_func = param_sync_func
            if self.use_mcore_dist_optim:
                module.config.finalize_model_grads_func = finalize_model_grads

        # run forward and backwards passes for an entire global batch
        # we do this inside training_step to support pipeline parallelism
        fwd_bwd_function = get_forward_backward_func()

        # TODO @akhattar: add num_micro_batches_with_partial_activation_checkpoints when ready
        losses_reduced_per_micro_batch = fwd_bwd_function(
            forward_step_func=self.get_forward_output_and_loss_func(forward_only),
            data_iterator=self._make_data_iterator_list(dataloader_iter),
            model=self.model,
            num_microbatches=get_num_microbatches(),
            forward_only=forward_only,
            seq_length=self.cfg.encoder_seq_length,
            micro_batch_size=self.cfg.micro_batch_size,
            first_val_step=first_val_step,
        )

        # only the last stages of the pipeline return losses
        if losses_reduced_per_micro_batch:
            if (not forward_only) or self.validation_drop_last:
                # average loss across micro batches
                loss_tensors_list = [loss_reduced['avg'] for loss_reduced in losses_reduced_per_micro_batch]
                loss_tensor = torch.concat(loss_tensors_list)
                loss_mean = loss_tensor.mean()
                if self.cfg.get('calculate_per_token_loss', False):
                    num_tokens_list = [loss_reduced['num_tokens'] for loss_reduced in losses_reduced_per_micro_batch]
                    num_tokens_mean = torch.concat(num_tokens_list).mean()
                    loss_mean = loss_mean / num_tokens_mean
            else:
                # Get the total loss since micro batches sizes are not uniform
                loss_sum_tensors_list = [
                    loss_sum['loss_sum_and_ub_size']
                    for loss_sum in losses_reduced_per_micro_batch
                    if loss_sum['loss_sum_and_ub_size'][1] > 0
                ]
                loss_sum = (
                    torch.vstack(loss_sum_tensors_list).sum(axis=0)
                    if len(loss_sum_tensors_list) > 0
                    else torch.tensor([0.0, 0.0]).cuda()
                )
                return loss_sum
        else:
            # we're not on the last pipeline stage so no losses
            if forward_only:
                loss_mean = []
            else:
                loss_mean = torch.tensor(0.0).cuda()

        return loss_mean

    def initialize_ub_func(self):
        ub_cfgs = self.cfg.get('ub_tp_comm_overlap_cfg', None)
        if ub_cfgs is None:
            warnings.warn(
                "Couldn't find TP config. Please check the path correctness. Initializing TP comm overlap with the default config."
            )

        input_shape = [
            self.cfg.get('encoder_seq_length')
            * self.cfg.get('micro_batch_size')
            // self.cfg.get('context_parallel_size', 1),
            self.cfg.get('hidden_size'),
        ]

        te_module.base.initialize_ub(
            shape=input_shape,
            tp_size=self.cfg.get('tensor_model_parallel_size'),
            use_fp8=self.cfg.get('fp8'),
            ub_cfgs=ub_cfgs,
        )
        self.initialize_ub = False

    def training_step_fwd_bwd_step_call(self, dataloader_iter, forward_only):
        """
        This method is called from the training_step method.
        It is separated out to allow for overriding in the MegatronGPTEmbeddingModel
        """
        loss_mean = self.fwd_bwd_step(dataloader_iter, forward_only)
        return loss_mean

    def training_step(self, dataloader_iter):
        """
        We pass the dataloader iterator function to the micro-batch scheduler.
        The input batch to each micro-batch is fetched using the dataloader function
        in the micro-batch fwd function.
        """
        # Initialize userbuffer communicators.
        if self.initialize_ub:
            self.initialize_ub_func()

        if self.rampup_batch_size:
            num_microbatch_calculator = apex.transformer.pipeline_parallel.utils._GLOBAL_NUM_MICROBATCHES_CALCULATOR
            current_global_batch_size = num_microbatch_calculator.current_global_batch_size
            # do validation and save the checkpoint when gbs is changed
            if self.prev_global_batch_size != current_global_batch_size and self.prev_global_batch_size:
                self.trainer.should_stop = True

        # zero out the mcore grad buf
        if self.use_mcore_dist_optim:
            for model_chunk in self.model:
                model_chunk.zero_grad_buffer()

        # we zero grads here because we also call backward in the megatron-core fwd/bwd functions
        self._optimizer.zero_grad()

        if self.with_distributed_adam and not self.use_mcore_dist_optim:
            # hack to enable overlapping param sync and forward compute
            # note: the distributed optimizer monkey-patches each
            # parameter's __getattribute__ function so that it can
            # launch parameter all-gathers the first time the
            # parameter is accessed after the optimizer step. However,
            # PyTorch directly passes embedding parameters into a C++,
            # bypassing this process. A quick-and-dirty hack is to
            # manually interact with the parameter.
            modules = self.model if isinstance(self.model, list) else [self.model]
            for module in modules:
                if isinstance(module, (Float16Module, MCoreFloat16Module)):
                    module = module.module
                if not self.mcore_gpt:
                    module = module.language_model
                if hasattr(module, 'embedding'):
                    for param in module.embedding.parameters():
                        param.data_ptr()

        if self.cfg.get('pipeline_model_parallel_size', 1) > 1 and parallel_state.is_pipeline_last_stage(
            ignore_virtual=True
        ):
            if (
                self.cfg.get('defer_embedding_wgrad_compute', False) and self.mcore_gpt
            ):  # Silently ignore the optimization if MCORE is not used
                module_list = self.get_model_module_list()
                if len(module_list) > 1:
                    embedding_module = module_list[-1]
                else:
                    embedding_module = module_list[0]

                embedding_module.embedding_activation_buffer.clear()
                assert (
                    len(embedding_module.embedding_activation_buffer) == 0
                ), "When you defer wgrads, this buffer should not hold stray activations"

        loss_mean = self.training_step_fwd_bwd_step_call(dataloader_iter, forward_only=False)

        if self.cfg.get('fp8', False):
            self.prev_step_training = self.training

<<<<<<< HEAD
=======
        # Optimization: Defer the embedding GEMM Wgrads of the last PP stage to pipeline flush waiting time
        if self.cfg.get('pipeline_model_parallel_size', 1) > 1 and parallel_state.is_pipeline_last_stage(
            ignore_virtual=True
        ):
            if (
                self.cfg.get('defer_embedding_wgrad_compute', False) and self.mcore_gpt
            ):  # Silently ignore the optimization if MCORE is not used
                module_list = self.get_model_module_list()
                if len(module_list) > 1:
                    embedding_module = module_list[-1]
                else:
                    embedding_module = module_list[0]

                embedding_activation_buffer = embedding_module.embedding_activation_buffer
                grad_output_buffer = embedding_module.grad_output_buffer
                if self.cfg.get('share_embeddings_and_output_weights', True):
                    weight = embedding_module.shared_embedding_or_output_weight()
                else:
                    weight = embedding_module.output_layer.weight

                drain_embedding_wgrad_compute(
                    embedding_module.config, embedding_activation_buffer, grad_output_buffer, weight
                )

        # when using sequence parallelism, the sequence parallel layernorm grads must be all-reduced
        if self.cfg.get('tensor_model_parallel_size', 1) > 1 and self.cfg.get('sequence_parallel', False):
            # Mcore DistOpt handles this, so we don't have to
            if not self.use_mcore_dist_optim:
                self.megatron_timer_start('allreduce_sequence_parallel_gradients', log_level=1)
                self.allreduce_sequence_parallel_gradients()
                self.megatron_timer_stop('allreduce_sequence_parallel_gradients')

        self.megatron_timer_start('gradient_allreduce', log_level=1)
        if self.use_fsdp:
            # Reduce the gradients omitted from FSDP-sharding
            self.allreduce_fsdp_sharding_omitted_gradients()
        elif self.with_distributed_adam:
            if not self.use_mcore_dist_optim:
                # synchronize asynchronous grad reductions
                # note: not necessary, but reduces performance degradation
                # from multiple simultaneous NCCL calls
                self._optimizer._finish_bucket_grad_sync()
            # else: Mcore distributed optim calls finalize_model_grads to finish grad sync
        elif self.megatron_amp_O2:
            # when using pipeline parallelism grads must be all-reduced after the pipeline (not asynchronously)
            if (
                self.cfg.get('pipeline_model_parallel_size', 1) > 1
                or self.cfg.get('sequence_parallel', False)
                or not self.cfg.get('async_grad_allreduce', True)
            ):
                # main grads are stored in the MainParamsOptimizer wrapper
                self._optimizer.allreduce_main_grads()
        else:
            # async grad allreduce is not currently implemented for O1/autocasting mixed precision training
            # so we all-reduce gradients after the pipeline
            self.allreduce_gradients()  # @sangkug we think this is causing memory to blow up (hurts perf)
        self.megatron_timer_stop('gradient_allreduce')

        if (
            not self.use_mcore_dist_optim
            and self.cfg.get('pipeline_model_parallel_size', 1) > 1
            and self.cfg.get('share_embeddings_and_output_weights', True)
        ):
            self.megatron_timer_start('allreduce_first_last_embeddings', log_level=1)
            # when using pipeline parallelism the first and last stage must keep embeddings in sync
            self.allreduce_first_last_embeddings()
            self.megatron_timer_stop('allreduce_first_last_embeddings')

>>>>>>> 81a59cfe
        if self.log_memory_usage:
            max_memory_reserved = torch.cuda.max_memory_reserved()
            memory_allocated = torch.cuda.memory_allocated()
            self.log(
                'peak_memory_usage',
                max_memory_reserved,
                prog_bar=True,
                rank_zero_only=True,
                batch_size=1,
            )
            self.log(
                'memory_allocated',
                memory_allocated,
                prog_bar=True,
                rank_zero_only=True,
                batch_size=1,
            )

        ## logging
        if self.log_train_loss:
            # When using pipeline parallelism, loss is calculated only in the last pipeline stage and
            # it should be casted to other pipeline stages for logging.
            # we can avoid this broadcast by updating the PTL log function to accept specific ranks
            if parallel_state.get_pipeline_model_parallel_world_size() > 1:
                if torch.distributed.get_rank() == get_last_rank():
                    torch.distributed.send(loss_mean, 0)
                elif torch.distributed.get_rank() == 0:
                    torch.distributed.recv(loss_mean, get_last_rank())
            self.log('reduced_train_loss', loss_mean, prog_bar=True, rank_zero_only=True, batch_size=1)

            # (@adithyare) we need to check for the _scaler attribute to enable pp>1 for adapter training
            if self.cfg.precision == 16 and hasattr(self.trainer.precision_plugin.scaler, "_scale"):
                loss_scale = self.trainer.precision_plugin.scaler._scale
                if loss_scale is not None:
                    self.log('loss_scale', loss_scale, batch_size=1)

        lr = self._optimizer.param_groups[0]['lr']
        self.log('lr', lr, rank_zero_only=True, batch_size=1)
        self.log(
            'global_step',
            self.trainer.global_step,
            prog_bar=True,
            rank_zero_only=True,
            batch_size=1,
        )

        consumed_samples = self._compute_consumed_samples_after_training_step()
        # TODO: make sure compute_consumed_samples works for pipeline parallelism
        self.log(
            'consumed_samples',
            consumed_samples,
            prog_bar=True,
            rank_zero_only=True,
            batch_size=1,
        )

        if self.rampup_batch_size:
            self.prev_global_batch_size = current_global_batch_size
            self.prev_consumed_samples = consumed_samples
            num_microbatch_calculator.update(
                consumed_samples=consumed_samples,
                consistency_check=False,
            )
            current_global_batch_size = num_microbatch_calculator.current_global_batch_size
            self.log('global_batch_size', current_global_batch_size, prog_bar=True, rank_zero_only=True, batch_size=1)
            self.if_first_step = 1

        return loss_mean

    def finalize_model_grads(self, model: List[torch.nn.Module], num_tokens: Optional[torch.Tensor] = None):
        # normalize gradients for per-token loss normalization.
        # if we are using by the number of tokens, then we use that as a divisor. this number
        # will be the total number of non-padded tokens in the global batch.
        if num_tokens is not None:
            # the number of tokens is only present on the last stage, so broadcast it
            # to the other ranks in the pipeline parallel group.
            torch.distributed.broadcast(
                num_tokens,
                src=parallel_state.get_pipeline_model_parallel_last_rank(),
                group=parallel_state.get_pipeline_model_parallel_group(),
            )
            # all-reduce across DP ranks.
            torch.distributed.all_reduce(num_tokens, group=parallel_state.get_data_parallel_group())
            scaling = 1.0 * parallel_state.get_data_parallel_world_size() / num_tokens
            # print(num_tokens, scaling)
        else:
            scaling = None

        # Optimization: Defer the embedding GEMM Wgrads of the last PP stage to pipeline flush waiting time
        if self.cfg.get('pipeline_model_parallel_size', 1) > 1 and parallel_state.is_pipeline_last_stage(
            ignore_virtual=True
        ):
            if (
                self.cfg.get('defer_embedding_wgrad_compute', False) and self.mcore_gpt
            ):  # Silently ignore the optimization if MCORE is not used
                module_list = self.get_model_module_list()
                if len(module_list) > 1:
                    embedding_module = module_list[-1]
                else:
                    embedding_module = module_list[0]

                embedding_activation_buffer = embedding_module.embedding_activation_buffer
                grad_output_buffer = embedding_module.grad_output_buffer
                if self.cfg.get('share_embeddings_and_output_weights', True):
                    weight = embedding_module.shared_embedding_or_output_weight()
                else:
                    weight = embedding_module.output_layer.weight

                drain_embedding_wgrad_compute(
                    embedding_module.config, embedding_activation_buffer, grad_output_buffer, weight
                )

        # when using sequence parallelism, the sequence parallel layernorm grads must be all-reduced
        if self.cfg.get('tensor_model_parallel_size', 1) > 1 and self.cfg.get('sequence_parallel', False):
            self.megatron_timer_start('allreduce_sequence_parallel_gradients', log_level=1)
            self.allreduce_sequence_parallel_gradients()
            self.megatron_timer_stop('allreduce_sequence_parallel_gradients')

        self.megatron_timer_start('gradient_allreduce', log_level=1)
        if self.use_fsdp:
            # Reduce the gradients omitted from FSDP-sharding
            self.allreduce_fsdp_sharding_omitted_gradients()
        elif self.with_distributed_adam:
            if not self.use_mcore_dist_optim:
                # synchronize asynchronous grad reductions
                # note: not necessary, but reduces performance degradation
                # from multiple simultaneous NCCL calls
                self._optimizer._finish_bucket_grad_sync()
            # else: Mcore distributed optim calls finalize_model_grads to finish grad sync
        elif self.megatron_amp_O2:
            # when using pipeline parallelism grads must be all-reduced after the pipeline (not asynchronously)
            if (
                self.cfg.get('pipeline_model_parallel_size', 1) > 1
                or self.cfg.get('sequence_parallel', False)
                or not self.cfg.get('async_grad_allreduce', True)
            ):
                # main grads are stored in the MainParamsOptimizer wrapper
                self._optimizer.allreduce_main_grads(scaling_factor=scaling)
        else:
            # async grad allreduce is not currently implemented for O1/autocasting mixed precision training
            # so we all-reduce gradients after the pipeline
            self.allreduce_gradients(
                scaling_factor=scaling
            )  # @sangkug we think this is causing memory to blow up (hurts perf)
        self.megatron_timer_stop('gradient_allreduce')

    def backward(self, *args, **kwargs):
        """LightningModule hook to do backward.
        We want this to do nothing since we run backward in the fwd/bwd functions from megatron-core.
        No need to call it here.
        """
        return

    def optimizer_zero_grad(self, *args, **kwargs):
        """LightningModule hook to zero grad.
        We want this to do nothing as we are zeroing grads during the training_step.
        """
        return

    def _append_sequence_parallel_module_grads(self, module, grads):
        """Helper method for allreduce_sequence_parallel_gradients"""

        for param in module.parameters():
            sequence_parallel_param = getattr(param, 'sequence_parallel', False) or getattr(
                param, 'sequence_parallel_enabled', False
            )
            # (@adithyare) adapter training now extends MegatronGPTModel
            # so we have to add this check here to ensure we do not
            # perform all_reduce when grad is None.
            # grad can be None when performing PEFT training.
            if sequence_parallel_param and param.requires_grad:
                if self.megatron_amp_O2:
                    grad = param.main_grad
                else:
                    grad = param.grad
                grads.append(grad.data)

    def allreduce_sequence_parallel_gradients(self):
        """All-reduce layernorm parameters across model parallel nodes when sequence parallelism is used.
        Modified from megatron-lm:
        https://gitlab-master.nvidia.com/ADLR/megatron-lm/-/blob/3f91f09bb2ab32f9904b47f46f19d2fc3f518ed8/megatron/training.py#L425
        """

        grads = []
        if isinstance(self.model, list):
            for module in self.model:
                self._append_sequence_parallel_module_grads(module, grads)
        else:
            self._append_sequence_parallel_module_grads(self.model, grads)
        if not grads:
            # may be empty for PEFT training
            return
        coalesced = torch._utils._flatten_dense_tensors(grads)
        torch.distributed.all_reduce(coalesced, group=parallel_state.get_tensor_model_parallel_group())
        for buf, synced in zip(grads, torch._utils._unflatten_dense_tensors(coalesced, grads)):
            buf.copy_(synced)

    def allreduce_fsdp_sharding_omitted_gradients(self):
        """All-reduce gradients of FSDP-sharding-omitted parameters in sharding domain (data-parallel domain)."""
        assert isinstance(self.model, torch.nn.Module)
        grads = []
        for param in self.model._ignored_params:
            if param.requires_grad and param.grad is not None:
                grad = param.grad
                grads.append(grad.data)
        if len(grads) > 0:
            coalesced = torch._utils._flatten_dense_tensors(grads)
            torch.distributed.all_reduce(coalesced, group=parallel_state.get_data_parallel_group())
            for buf, synced in zip(grads, torch._utils._unflatten_dense_tensors(coalesced, grads)):
                buf.copy_(synced)

    def allreduce_first_last_embeddings(self):

        # Modified from megatron-lm: https://github.com/NVIDIA/Megatron-LM/blob/d41696840ed0a7edb7e0499eb82a48ae112d9bb3/megatron/training.py#L407
        # All-reduce word_embeddings' grad across first and last stages to ensure
        # that word_embeddings parameters stay in sync.
        # This should only run for models that support pipelined model parallelism
        # (BERT and GPT-2).
        if parallel_state.get_pipeline_model_parallel_world_size() > 1 and (
            parallel_state.is_pipeline_first_stage(ignore_virtual=True)
            or parallel_state.is_pipeline_last_stage(ignore_virtual=True)
        ):
            module_list = self.get_model_module_list()
            if parallel_state.is_pipeline_first_stage(ignore_virtual=True):
                module = module_list[0]  # only the first virtual rank has the embeddings
            elif parallel_state.is_pipeline_last_stage(ignore_virtual=True):
                module = module_list[-1]  # only the last virtual rank has the embeddings
            share_embeddings = (
                module.share_embeddings_and_output_weights if self.mcore_gpt else module.share_token_embeddings
            )
            if share_embeddings:
                word_embeddings_weight = (
                    module.shared_embedding_or_output_weight() if self.mcore_gpt else module.word_embeddings_weight()
                )
                # (@adithyare) adapter training now extends MegatronGPTModel so we have to add this check here to ensure we do not perform all_reduce when grad is None.
                # grad can be None when performing PeFT training.
                if word_embeddings_weight.requires_grad:
                    if self.megatron_amp_O2:
                        # O2 recipe stores a "main" copy of weights and grads
                        grad = word_embeddings_weight.main_grad
                    else:
                        grad = word_embeddings_weight.grad
                    torch.distributed.all_reduce(grad, group=parallel_state.get_embedding_group())

    def _make_data_iterator_list(self, data_iterator: Iterator) -> List[Iterator]:
        """Convert data iterator into form expected by Megatron

        With interleaved pipeline parallelism, Megatron expects a
        list of one data iterator per model chunk. Each model
        chunk independently gets data from its data iterator, so
        we need to interact with the data iterator multiple times
        for each microbatch step. Instead of incorporating this
        logic into the data loader, we cache the iterator's output
        to the first model chunk and reuse it in the other model
        chunks.
        """

        if not isinstance(self.model, list) or len(self.model) == 1:
            return data_iterator  # TODO @tmoon: Remove
            # TODO @tmoon: Use once available in Megatron-LM
            # return DataIteratorList([data_iterator])

        class CachingIterator:
            """Iterator wrapper that caches values"""

            class Proxy:
                """Returns values from caching iterator wrapper

                Assumed to never advance past the caching iterator.
                """

                def __init__(self):
                    self.cache = queue.Queue()

                def __iter__(self):
                    return self

                def __next__(self):
                    return self.cache.get_nowait()

            def __init__(self, iterator: Iterator):
                self.iterator = iterator
                self.proxies = []

            def make_proxy(self):
                self.proxies.append(CachingIterator.Proxy())
                return self.proxies[-1]

            def __iter__(self):
                return self

            def __next__(self):
                val = next(self.iterator)
                for proxy in self.proxies:
                    proxy.cache.put(val)
                return val

        # Make list of iterator wrappers
        iters = [CachingIterator(data_iterator)]
        while len(iters) < len(self.model):
            iters.append(iters[0].make_proxy())
        return iters  # TODO @tmoon: Remove
        # TODO @tmoon: Use once available in Megatron-LM
        # return DataIteratorList(iters)

    def get_batch(self, data_iterator, tuning):
        """Generate a batch."""

        # Broadcast data.
        if data_iterator is not None:
            # If tuple, 1st element in it is the batch since dataloader_iter returns batch, batch_idx, dataloader_idx
            data = next(data_iterator)
            if isinstance(data, tuple):
                data = data[0]
        else:
            data = None

        # return batch for GPT SFT
        if tuning:
            return data

        batch = {
            'tokens': data["tokens"],
            'labels': data["labels"],
            'loss_mask': data["loss_mask"],
            'attention_mask': None if "attention_mask" not in data else data["attention_mask"],
            'position_ids': data["position_ids"],
        }
        if "attention_mask" in data:
            batch['attention_mask'] = data["attention_mask"]

        return batch

    def get_batch_on_this_context_parallel_rank(self, batch):
        num_valid_tokens_in_ub = None
        if 'loss_mask' in batch and batch['loss_mask'] is not None:
            num_valid_tokens_in_ub = batch['loss_mask'].sum()

        cp_size = parallel_state.get_context_parallel_world_size()
        if cp_size > 1:
            cp_rank = parallel_state.get_context_parallel_rank()
            for key, val in batch.items():
                if val is not None:
                    seq_dim = 1 if key != 'attention_mask' else 2
                    val = val.view(
                        *val.shape[0:seq_dim],
                        2 * cp_size,
                        val.shape[seq_dim] // (2 * cp_size),
                        *val.shape[(seq_dim + 1) :],
                    )
                    index = torch.tensor([cp_rank, (2 * cp_size - cp_rank - 1)], device="cpu", pin_memory=True).cuda(
                        non_blocking=True
                    )
                    val = val.index_select(seq_dim, index)
                    val = val.view(*val.shape[0:seq_dim], -1, *val.shape[(seq_dim + 2) :])
                    batch[key] = val

        batch['num_valid_tokens_in_ub'] = num_valid_tokens_in_ub

        return batch

    def get_forward_output_and_loss_func(self, validation_step=False, tuning=False):
        def fwd_output_and_loss_func(dataloader_iter, model, checkpoint_activations_all_layers=None):

            # Get data batch
            batch = self.get_batch(dataloader_iter, tuning)

            # Transfer needed data to GPU
            required_keys = set()
            max_seqlen = batch['max_seqlen'].squeeze() if 'max_seqlen' in batch else None
            cu_seqlens_argmin = batch['cu_seqlens_argmin'] if 'cu_seqlens_argmin' in batch else None
            if parallel_state.get_pipeline_model_parallel_world_size() == 1:
                required_keys.update(batch.keys())
            else:
                required_keys.add('attention_mask')
                if 'cu_seqlens' in batch:
                    required_keys.add('cu_seqlens')
                if parallel_state.is_pipeline_first_stage():
                    required_keys.update(('tokens', 'position_ids'))
                if parallel_state.is_pipeline_last_stage():
                    required_keys.update(('labels', 'loss_mask'))
            if self.get_attention_mask_from_fusion and 'attention_mask' in required_keys:
                required_keys.remove('attention_mask')
            batch = {
                key: val.cuda(non_blocking=True) if key in required_keys and isinstance(val, torch.Tensor) else None
                for key, val in batch.items()
            }

            # slice batch along sequence dimension for context parallelism
            batch = self.get_batch_on_this_context_parallel_rank(batch)

            # Model forward pass
            forward_args = {
                'input_ids': batch['tokens'],
                'position_ids': batch['position_ids'],
                'attention_mask': None if self.get_attention_mask_from_fusion else batch['attention_mask'],
                'labels': batch['labels'] if 'labels' in batch else None,
                'loss_mask': batch['loss_mask'],
            }

            if not self.mcore_gpt:
                forward_args['checkpoint_activations_all_layers'] = checkpoint_activations_all_layers
                if not self.use_loss_mask:
                    forward_args.pop('loss_mask')
            else:
                # TODO: @eharper can we add this to mcore?
                forward_args.pop('loss_mask')

                if 'cu_seqlens' in batch:  # packed sequence from GPTSFTPackedDataset
                    # these args are passed eventually into TEDotProductAttention.forward()
                    cu_seqlens = batch['cu_seqlens'].squeeze()  # remove batch size dimension (mbs=1)
                    # remove -1 "paddings" added in collate_fn
                    if cu_seqlens_argmin is not None:
                        cu_seqlens = cu_seqlens[: cu_seqlens_argmin.item()]
                    else:
                        cu_seqlens = cu_seqlens[: torch.argmin(cu_seqlens)]

                    try:
                        from megatron.core.packed_seq_params import PackedSeqParams
                    except (ImportError, ModuleNotFoundError) as e:
                        mcore_version = packaging.version.Version(version('megatron-core'))
                        logging.error(
                            f"megatron-core v{mcore_version} does not support training with packed sequence. "
                            "Please use megatron-core >= 0.5.0, or set model.data.train_ds.packed_sequence=False"
                        )
                        raise e

                    forward_args['packed_seq_params'] = PackedSeqParams(
                        cu_seqlens_q=cu_seqlens,
                        cu_seqlens_kv=cu_seqlens,
                        max_seqlen_q=max_seqlen,
                        max_seqlen_kv=max_seqlen,
                        qkv_format='thd',
                    )

            output_tensor = model(**forward_args)

            def loss_func(output_tensor):
                # Loss for a micro-batch (ub)
                loss_for_ub = self.loss_func(batch['loss_mask'], batch['num_valid_tokens_in_ub'], output_tensor)
                cp_size = parallel_state.get_context_parallel_world_size()
                if self.return_output_tensors:
                    # TODO: need a better way to check if loss_func is returning more stuff than just loss... (@adithyare)
                    loss_for_ub, q_hs, d_hs, pos_cs, neg_cs, diff_cs = loss_for_ub
                    reduced_loss = average_losses_across_data_parallel_group([loss_for_ub])
                    pos_cs = average_losses_across_data_parallel_group([pos_cs])
                    neg_cs = average_losses_across_data_parallel_group([neg_cs])
                    diff_cs = average_losses_across_data_parallel_group([diff_cs])
                    return (
                        loss_for_ub * cp_size,
                        {
                            'avg': reduced_loss,
                            'query_hs': q_hs,
                            'doc_hs': d_hs,
                            'avg_pos_cs': pos_cs,
                            'avg_neg_cs': neg_cs,
                            'diff_cs': diff_cs,
                        },
                    )
                elif validation_step and not self.validation_drop_last:
                    num_valid_tokens_in_ub = batch['num_valid_tokens_in_ub']
                    if loss_for_ub.isnan():
                        assert batch['loss_mask'].count_nonzero() == 0, 'Got NaN loss with non-empty input'
                        loss_sum_for_ub = torch.zeros_like(loss_for_ub)
                        num_valid_tokens_in_ub = 0
                    else:
                        if self.sample_weight == 'constant':
                            num_valid_tokens_in_ub = 1
                        loss_sum_for_ub = num_valid_tokens_in_ub * loss_for_ub

                    loss_sum_and_ub_size_all_gpu = torch.cat(
                        [
                            loss_sum_for_ub.clone().detach().view(1),
                            torch.tensor([num_valid_tokens_in_ub]).cuda().clone().detach(),
                        ]
                    )
                    # Could potentially reduce num_valid_samples_in_microbatch and use that to aggregate instead of len(self._validation_ds)
                    torch.distributed.all_reduce(
                        loss_sum_and_ub_size_all_gpu, group=parallel_state.get_data_parallel_group()
                    )
                    return loss_for_ub * cp_size, {'loss_sum_and_ub_size': loss_sum_and_ub_size_all_gpu}
                else:
                    reduced_loss = average_losses_across_data_parallel_group([loss_for_ub])
                    return loss_for_ub * cp_size, {'avg': reduced_loss}

            return output_tensor, loss_func

        return fwd_output_and_loss_func

    def get_forward_output_only_func(self):
        def fwd_output_only_func(dataloader_iter, model):
            # If tuple, 1st element in it is the batch since dataloader_iter returns batch, batch_idx, dataloader_idx
            batch = next(dataloader_iter)
            if isinstance(batch, tuple):
                batch = batch[0]
            extra_arg = {}
            if len(batch) == 3:
                batch = [x.cuda() for x in batch]
                tokens, attention_mask, position_ids = batch
                attention_mask = attention_mask[0:1]
            else:
                (
                    tokens,
                    attention_mask,
                    position_ids,
                    set_inference_key_value_memory,
                    inference_max_sequence_len,
                ) = batch
                tokens = tokens.cuda()
                position_ids = position_ids.cuda()
                if attention_mask is not None:
                    attention_mask = attention_mask.cuda()
                    attention_mask = attention_mask[0:1]
                if self.mcore_gpt:
                    # if first step, then clear KV cache, otherwise reuse inference_paarms
                    if set_inference_key_value_memory[0].item():
                        self.inference_params = InferenceParams(
                            max_batch_size=tokens.size(0), max_sequence_length=inference_max_sequence_len[0].item()
                        )
                    extra_arg['inference_params'] = self.inference_params
                else:
                    extra_arg['set_inference_key_value_memory'] = set_inference_key_value_memory[0].item()
                    extra_arg['inference_max_sequence_len'] = inference_max_sequence_len[0].item()
            # Currently for all MCore transformer layer specs causal attention mask
            # is used so we can delegate creating it to MCore/TE and pass None below
            if (
                isinstance(model, MCoreGPTModel)
                or hasattr(model, "module")
                and isinstance(model.module, MCoreGPTModel)
            ):
                attention_mask = None
            output_tensor = model(tokens, position_ids, attention_mask, **extra_arg)

            # Advance inference sequence offset.
            if self.inference_params:
                # if last stage, then (final) output is [b, s, h], otherwise it's [s, b, h]
                if parallel_state.is_pipeline_last_stage():
                    self.inference_params.sequence_len_offset += output_tensor.size(1)
                else:
                    self.inference_params.sequence_len_offset += output_tensor.size(0)

            def id_func(output_tensor):
                return output_tensor, {'logits': output_tensor}

            return output_tensor, id_func

        return fwd_output_only_func

    def validation_step(self, dataloader_iter, dataloader_idx=0):
        """
        Our dataloaders produce a micro-batch and then we fetch
        a number of microbatches depending on the global batch size and model parallel size
        from the dataloader to produce a list of microbatches.
        The list of microbatches is then piped through the pipeline using megatron-core fwd/bwd functions.
        """
        mode = 'test' if self.trainer.testing else 'val'
        # Initialize userbuffer communicators.
        if self.initialize_ub:
            self.initialize_ub_func()

        if isinstance(self.model, list):
            for model_module in self.model:
                model_module.eval()
        else:
            self.model.eval()

        if self.cfg.get('fp8', False):
            first_val_step = self.prev_step_training and not self.training
            self.prev_step_training = self.training
        else:
            first_val_step = None

        with torch.no_grad():
            loss = self.fwd_bwd_step(dataloader_iter, True, first_val_step)

        if isinstance(self.model, list):
            for model_module in self.model:
                model_module.train()
        else:
            self.model.train()

        if mode == 'val':
            # Append with the correct dataloader_idx in case of multiple dataloaders
            if type(self.trainer.val_dataloaders) == list and len(self.trainer.val_dataloaders) > 1:
                self.validation_step_outputs[dataloader_idx].append(loss)
            else:
                self.validation_step_outputs.append(loss)
        else:
            if type(self.trainer.test_dataloaders) == list and len(self.trainer.test_dataloaders) > 1:
                self.test_step_outputs[dataloader_idx].append(loss)
            else:
                self.test_step_outputs.append(loss)

        return loss

    def on_validation_epoch_end(self):
        if parallel_state.is_pipeline_last_stage():
            # only the last pipeline parallel stages return loss with their batch size
            if self.validation_drop_last:
                averaged_loss = torch.stack(self.validation_step_outputs).mean()
            else:
                # Compute the avg loss by total_loss across all samples / total number of samples
                total_loss_and_total_samples = torch.vstack(self.validation_step_outputs).sum(axis=0)
                avg_loss = total_loss_and_total_samples[0] / total_loss_and_total_samples[1]
                averaged_loss = avg_loss.type(torch.float32).cuda()
        else:
            averaged_loss = torch.tensor(0.0, dtype=torch.float32).cuda()

        # When using pipeline parallelism, loss is calculated only in the last pipeline stage and
        # it should be casted to other pipeline stages for logging.
        if parallel_state.get_pipeline_model_parallel_world_size() > 1:
            if self.loss_broadcast_src_rank is None:
                self.loss_broadcast_src_rank = parallel_state.get_pipeline_model_parallel_last_rank()
            torch.distributed.broadcast(
                averaged_loss,
                self.loss_broadcast_src_rank,
                group=parallel_state.get_pipeline_model_parallel_group(),
            )

        self.log('val_loss', averaged_loss, prog_bar=True, rank_zero_only=True, batch_size=1)
        self.validation_step_outputs.clear()  # free memory

        return averaged_loss

    def test_step(self, dataloader_iter):
        return self.validation_step(dataloader_iter)

    def on_test_epoch_end(self):
        averaged_loss = average_losses_across_data_parallel_group(self.test_step_outputs)
        logging.info(f'test_loss: {averaged_loss[0]}')
        self.test_step_outputs.clear()  # free memory

    def loss_func(self, loss_mask, num_valid_tokens_in_ub, output_tensor):
        losses = output_tensor.float()
        loss_mask = loss_mask.view(-1).float()
        # TODO: add nemo version here
        loss = torch.sum(losses.view(-1) * loss_mask) / num_valid_tokens_in_ub  # sequence level nll
        if parallel_state.get_context_parallel_world_size() > 1:
            torch.distributed.all_reduce(loss, group=parallel_state.get_context_parallel_group())
        return loss

    def build_train_valid_test_datasets(self):
        if self.trainer.limit_val_batches > 1.0 and isinstance(self.trainer.limit_val_batches, float):
            raise ValueError("limit_val_batches must be an integer or float less than or equal to 1.0.")
        logging.info('Building GPT datasets.')
        global_batch_size = self.cfg.global_batch_size
        max_train_steps = self.trainer.max_steps
        eval_iters = (max_train_steps // self.trainer.val_check_interval + 1) * self.trainer.limit_val_batches
        test_iters = self.trainer.limit_test_batches

        # TODO: @athitten make num of eval and test samples 1 always, after it works with non DictConfig data_prefix.
        train_valid_test_num_samples = [
            max_train_steps * global_batch_size,
            eval_iters * global_batch_size,
            test_iters * global_batch_size,
        ]

        # The line below exploits a quirk in mcore dataset construction, to make number of epochs for validation and test equal to 1
        # The mcore dataset implementation uses the number N we provide via train_valid_test_num_samples to derive parameter E such that
        # E = argmin_e e * N_d >= N, or equivalently E = ceildiv(N, N_d)
        # Where N_d is the total number of samples in a dataset (files), and N is the requested number of samples (provided for every split in the list below).
        # Setting N = 1 we force E to be 1 as well
        if self.trainer.limit_val_batches <= 1.0 and isinstance(self.trainer.limit_val_batches, float):
            train_valid_test_num_samples[1] = None
        # Add extra FIM tokens to tokenizer
        if self.cfg.data.get('add_fim', False) and self.cfg.tokenizer.library == 'megatron':
            fim_tokens = self.cfg.data.fim.extra_tokens
            fim_tokens = [fim_tokens.prefix, fim_tokens.middle, fim_tokens.suffix, fim_tokens.pad, fim_tokens.eod]
            self.tokenizer.add_special_tokens({'additional_special_tokens': fim_tokens})

        if self.cfg.data.get("legacy_dataset", False):
            self._train_ds, self._validation_ds, self._test_ds = build_train_valid_test_datasets(
                cfg=self.cfg,
                trainer=self.trainer,
                data_prefix=self.cfg.data.data_prefix,
                data_impl=self.cfg.data.data_impl,
                splits_string=self.cfg.data.splits_string,
                train_valid_test_num_samples=train_valid_test_num_samples,
                seq_length=self.cfg.data.seq_length,
                seed=self.cfg.seed,
                skip_warmup=self.cfg.data.get('skip_warmup', True),
                tokenizer=self.tokenizer,
            )
        else:
            # Function needed for mcore GPTDataset
            is_dataset_built_on_rank = lambda: True

            mock_dataset = True if self.cfg.data.get("data_impl", "mmap") == "mock" else False
            add_extra_token = not self.cfg.data.get("no_seqlen_plus_one_input_tokens", False)
            kwargs = {
                "random_seed": self.cfg.seed,
                "sequence_length": self.cfg.data.seq_length,
                "path_to_cache": self.cfg.data.index_mapping_dir,
                "tokenizer": self.tokenizer,
                "reset_position_ids": self.reset_position_ids,
                "reset_attention_mask": self.reset_attention_mask,
                "eod_mask_loss": self.eod_mask_loss,
                "create_attention_mask": not self.get_attention_mask_from_fusion,
                "mmap_bin_files": self.cfg.data.get("mmap_bin_files", True),
                "drop_last_partial_validation_sequence": self.cfg.data.get("validation_drop_last", True),
                "add_extra_token_to_sequence": add_extra_token,
            }

            data_prefix = self.cfg.data.data_prefix

            # support for dict data input type
            if isinstance(data_prefix, DictConfig):
                kwargs['blend_per_split'] = [
                    get_blend_from_list(data_prefix.train),
                    get_blend_from_list(data_prefix.validation),
                    get_blend_from_list(data_prefix.test),
                ]
            else:
                kwargs['blend'] = None if mock_dataset else get_blend_from_list(data_prefix)
                kwargs["split"] = self.cfg.data.splits_string

            if self.cfg.data.get('add_fim', False):
                dataset_config = GPTFIMDatasetConfig(self.cfg.data.fim, **kwargs)
                dataset_type = GPTFIMDataset
            else:
                dataset_config = GPTDatasetConfig(**kwargs)
                dataset_type = MockGPTDataset if mock_dataset else GPTDataset

            self._train_ds, self._validation_ds, self._test_ds = BlendedMegatronDatasetBuilder(
                dataset_type,
                train_valid_test_num_samples,
                is_dataset_built_on_rank,
                dataset_config,
            ).build()

        if self._train_ds is not None:
            logging.info(f'Length of train dataset: {len(self._train_ds)}')
        if self._validation_ds is not None:
            logging.info(f'Length of val dataset: {len(self._validation_ds)}')
        if self._test_ds is not None:
            logging.info(f'Length of test dataset: {len(self._test_ds)}')
        logging.info(f'Finished building GPT datasets.')

        return self._train_ds, self._validation_ds, self._test_ds

    def build_pretraining_data_loader(
        self, dataset, consumed_samples, dataset_type=None, drop_last=True, pad_samples_to_global_batch_size=False
    ):
        """Buld dataloader given an input dataset."""

        logging.info(f'Building dataloader with consumed samples: {consumed_samples}')
        # Megatron sampler
        if hasattr(self.cfg.data, 'dataloader_type') and self.cfg.data.dataloader_type is not None:
            if self.cfg.data.dataloader_type == 'single':
                batch_sampler = MegatronPretrainingSampler(
                    total_samples=len(dataset),
                    consumed_samples=consumed_samples,
                    micro_batch_size=self.cfg.micro_batch_size,
                    data_parallel_rank=parallel_state.get_data_parallel_rank(),
                    data_parallel_size=parallel_state.get_data_parallel_world_size(),
                    drop_last=drop_last,
                    global_batch_size=self.cfg.global_batch_size,
                    rampup_batch_size=self.cfg.get('rampup_batch_size', None),
                    pad_samples_to_global_batch_size=pad_samples_to_global_batch_size,
                )
            elif self.cfg.data.dataloader_type == 'cyclic':
                batch_sampler = MegatronPretrainingRandomSampler(
                    total_samples=len(dataset),
                    consumed_samples=consumed_samples,
                    micro_batch_size=self.cfg.micro_batch_size,
                    data_parallel_rank=parallel_state.get_data_parallel_rank(),
                    data_parallel_size=parallel_state.get_data_parallel_world_size(),
                    drop_last=self.cfg.get('drop_last', True),
                )
            else:
                raise ValueError('cfg.data.dataloader_type must be "single" or "cyclic"')
        else:
            raise ValueError('cfg.data.dataloader_type not found. Must be "single" or "cyclic"')

        return torch.utils.data.DataLoader(
            dataset,
            batch_sampler=batch_sampler,
            num_workers=self.cfg.data.num_workers,
            pin_memory=True,
            persistent_workers=True if self.cfg.data.num_workers > 0 else False,
        )

    def setup(self, stage=None):
        """
        PTL hook that is executed after DDP spawns.
        We setup datasets here as megatron datasets require DDP to instantiate.
        See https://pytorch-lightning.readthedocs.io/en/latest/common/lightning_module.html#setup for more information.

        Args:
            stage (str, optional): Can be 'fit', 'validate', 'test' or 'predict'. Defaults to None.
        """
        num_parameters_on_device, total_num_parameters = self._get_total_params_across_model_parallel_groups_gpt_bert()

        logging.info(
            f'Pipeline model parallel rank: {parallel_state.get_pipeline_model_parallel_rank()}, '
            f'Tensor model parallel rank: {parallel_state.get_tensor_model_parallel_rank()}, '
            f'Number of model parameters on device: {num_parameters_on_device:.2e}. '
            f'Number of precise model parameters on device: {total_num_parameters}.'
        )

        resume_checkpoint_path = self.trainer.ckpt_path
        if resume_checkpoint_path:
            init_consumed_samples = self._extract_consumed_samples_from_ckpt(resume_checkpoint_path)
        else:
            init_consumed_samples = 0
        self.init_consumed_samples = init_consumed_samples
        self.init_global_step = self.trainer.global_step

        if self.rampup_batch_size:
            num_microbatch_calculator = apex.transformer.pipeline_parallel.utils._GLOBAL_NUM_MICROBATCHES_CALCULATOR
            num_microbatch_calculator.update(self.init_consumed_samples, consistency_check=False)
            self.prev_consumed_samples = self.init_consumed_samples

        if stage == 'predict':
            return
        else:
            # TODO: consider adding a ModelPT guard to check if model is being restored.
            # allowing restored models to optionally setup datasets
            self.build_train_valid_test_datasets()
            self.setup_training_data(self.cfg.data)
            self.setup_validation_data(self.cfg.data)
            self.setup_test_data(self.cfg.data)
            # Override limit_train_batches in terms of num of microbatches
            self._reconfigure_limit_batches(self.trainer.limit_train_batches, self._train_dl, 'train')
            # Override limit_val_batches to be a multiple of num microbatches to prevent val_step from exiting in between a step
            self._reconfigure_limit_batches(self.trainer.limit_val_batches, self._validation_dl, 'val')

        if stage == 'fit':
            self.initialize_last_rank_embeddings()

        if self.cfg.get('transformer_engine', False) or self.cfg.get('mcore_gpt', False):
            self.setup_transformer_engine_tp_groups()
            self.setup_transformer_engine_cp_groups()

    def setup_training_data(self, cfg):
        if hasattr(self, '_train_ds'):
            consumed_samples = self.compute_consumed_samples(0)
            logging.info(
                f'Setting up train dataloader with len(len(self._train_ds)): {len(self._train_ds)} and consumed samples: {consumed_samples}'
            )
            self._train_dl = self.build_pretraining_data_loader(self._train_ds, consumed_samples)

    def setup_validation_data(self, cfg):
        if hasattr(self, '_validation_ds'):
            consumed_samples = 0
            logging.info(
                f'Setting up validation dataloader with len(len(self._validation_ds)): {len(self._validation_ds)} and consumed samples: {consumed_samples}'
            )

            drop_last = True
            if not self.validation_drop_last:
                logging.info(f'Drop last in validation dataset is set to False')
                drop_last = False
            pad_samples_to_global_batch_size = False
            if self.cfg.data.get('pad_samples_to_global_batch_size', False):
                logging.info('pad_samples_to_global_batch_size set to True')
                pad_samples_to_global_batch_size = True

            self._validation_dl = self.build_pretraining_data_loader(
                self._validation_ds, consumed_samples, "validation", drop_last, pad_samples_to_global_batch_size
            )

    def setup_test_data(self, cfg):
        if hasattr(self, '_test_ds'):
            if self._test_ds is not None:
                consumed_samples = 0
                logging.info(
                    f'Setting up test dataloader with len(len(self._test_ds)): {len(self._test_ds)} and consumed samples: {consumed_samples}'
                )
                self._test_dl = self.build_pretraining_data_loader(self._test_ds, consumed_samples)
            else:
                self._test_dl = None

    def generate(
        self,
        inputs: Union[List[str], torch.Tensor, List[dict]],
        length_params: LengthParam,
        sampling_params: SamplingParam = None,
        *,
        strategy: Optional[TextGenerationStrategy] = None,
    ) -> OutputType:

        # check whether the DDP is initialized
        if not parallel_state.is_initialized():

            def dummy():
                return

            if self.trainer.strategy.launcher is not None:
                self.trainer.strategy.launcher.launch(dummy, trainer=self.trainer)
            self.trainer.strategy.setup_environment()

            if self.cfg.get('transformer_engine', False):
                self.setup_transformer_engine_tp_groups()
                self.setup_transformer_engine_cp_groups()

        # set the default sampling params if it is None.
        # default do greedy sampling
        if sampling_params is None:
            sampling_params = get_default_sampling_params()

        # set the default length params if it is None.
        # default do greedy sampling
        if length_params is None:
            length_params = get_default_length_params()

        strategy_args = {} if strategy is None else {"strategy": strategy}

        return megatron_gpt_generate(
            self.cuda(), inputs, self.tokenizer, length_params, sampling_params, **strategy_args
        )

    def predict_step(self, batch: Any, batch_idx: int, dataloader_idx: Optional[int] = None) -> Any:
        inference_config = self.get_inference_config()
        if inference_config is None:
            return None
        else:
            # need to overwrite some configuration, make it immutable
            inference_config = inference_config.copy()
            compute_logprob = inference_config['compute_logprob']
            if compute_logprob:
                inference_config['inputs'] = batch
                inference_config['tokens_to_generate'] = 1
                inference_config['all_probs'] = True
                inference_config["add_BOS"] = False
                inference_config['greedy'] = True
                response = generate(self, **inference_config)
                compute_prob_response = get_computeprob_response(self.tokenizer, response, batch)
                return compute_prob_response
            else:
                inference_config['inputs'] = batch
                return generate(self, **inference_config)

    def list_available_models(self):
        return None

    def transfer_batch_to_device(self, batch: Any, device: torch.device, dataloader_idx: int) -> Any:
        """PTL hook: https://pytorch-lightning.readthedocs.io/en/latest/common/lightning_module.html#transfer-batch-to-device
        When using pipeline parallelism, we need the global batch to remain on the CPU,
        since the memory overhead will be too high when using a large number of microbatches.
        Microbatches are transferred from CPU to GPU inside the pipeline.
        """
        return batch

    def _validate_trainer(self):
        """Certain trainer configurations can break training.
        Here we try to catch them and raise an error.
        """
        if self.trainer.accumulate_grad_batches > 1:
            raise ValueError(
                f'Gradient accumulation is done within training_step. trainer.accumulate_grad_batches must equal 1'
            )

    @classmethod
    def list_available_models(cls) -> Optional[PretrainedModelInfo]:
        """
        This method returns a list of pre-trained model which can be instantiated directly from NVIDIA's NGC cloud.
        Returns:
            List of available pre-trained models.
        """
        result = []
        result.append(
            PretrainedModelInfo(
                pretrained_model_name="megatron_gpt_345m",
                location="https://api.ngc.nvidia.com/v2/models/nvidia/nemo/megatron_gpt_345m/versions/1/files/megatron_gpt_345m.nemo",
                description="345M parameter GPT generative Megatron model.",
            )
        )
        return result

    def on_save_checkpoint(self, checkpoint) -> None:
        """LightningModule hook:
        https://pytorch-lightning.readthedocs.io/en/stable/common/lightning_module.html#on-save-checkpoint
        """

        # mcore uses distributed checkpointing
        # FSDP supports the lagecy checkpointing or torch-FSDP-native sharded checkpointing
        if self.mcore_gpt and not self.use_fsdp:
            checkpoint['sharded_state_dict'] = self.sharded_state_dict()

        # legacy checkpointing for interleaved
        else:
            if isinstance(self.model, list):
                for i in range(len(self.model)):
                    parallel_state.set_virtual_pipeline_model_parallel_rank(i)
                    checkpoint[f'model{i}'] = self.model[i].module.state_dict_for_save_checkpoint()
                parallel_state.set_virtual_pipeline_model_parallel_rank(0)

    def on_load_checkpoint(self, checkpoint) -> None:
        """LightningModule hook:
        https://pytorch-lightning.readthedocs.io/en/stable/common/lightning_module.html#on-load-checkpoint
        """

        # mcore uses distributed checkpointing
        # FSDP supports the lagecy checkpointing or torch-FSDP-native sharded checkpointing
        if self.mcore_gpt and not self.use_fsdp:
            if 'state_dict' in checkpoint and checkpoint['state_dict']:
                for index, module in enumerate(self.get_model_module_list()):
                    if parallel_state.get_virtual_pipeline_model_parallel_world_size() is not None:
                        checkpoint_state_dict = checkpoint['state_dict'][f'model_{index}']
                    else:
                        checkpoint_state_dict = checkpoint['state_dict']
                    # checkpoint_state_dict has "model." but module does not so we need to remove it when loading
                    checkpoint_state_dict = {
                        key.replace('model.', ''): checkpoint_state_dict.pop(key)
                        for key in list(checkpoint_state_dict.keys())
                    }
                    module.load_state_dict(checkpoint_state_dict, strict=True)
            else:
                # when restoring a distributed checkpoint from a ptl checkpoint we need to defer loading the state_dict
                # see NLPModel.on_load_checkpoint
                checkpoint['state_dict'] = {}

        # legacy checkpointing for interleaved
        else:
            if isinstance(self.model, list):
                for i in range(len(self.model)):
                    parallel_state.set_virtual_pipeline_model_parallel_rank(i)
                    self.model[i].module.load_state_dict(checkpoint[f'model{i}'], strict=True)
                parallel_state.set_virtual_pipeline_model_parallel_rank(0)

    def on_validation_model_zero_grad(self) -> None:
        """
        Skip gradient zeroing at the beginning of validation routine.
        This is needed when overlapping the AllGather of the updated parameters with the following valdation step.
        """
        if not self.validation_param_sync_overlap:
            super().on_validation_model_zero_grad()

    def sharded_state_dict(self, prefix: str = '') -> Dict[str, Any]:
        """
        Creates the sharded state dict which is used by dist_checkpoint to save the sharded tensors to disk.
        When given the sharded_stated_dict, dist_checkpoint.load will load the tensors corresponding to
        self.state_dict().
        The sharded tensor mapping is defined in the GPTModel class from mcore.
        """

        if self.mcore_gpt:
            module_prefix = f'{prefix}model.'
            sharded_state_dict = {}
            for index, module in enumerate(self.get_model_module_list()):
                if parallel_state.get_virtual_pipeline_model_parallel_world_size() is not None:
                    # virtual pipline rank must be set so that GPTModel returns the correct sharded state dict
                    parallel_state.set_virtual_pipeline_model_parallel_rank(index)
                    module_sharded_state_dict = module.sharded_state_dict(prefix=module_prefix)
                    sharded_state_dict[f'model_{index}'] = module_sharded_state_dict
                else:
                    module_sharded_state_dict = module.sharded_state_dict(prefix=module_prefix)
                    sharded_state_dict.update(module_sharded_state_dict)

            # reset vp rank
            if parallel_state.get_virtual_pipeline_model_parallel_world_size() is not None:
                parallel_state.set_virtual_pipeline_model_parallel_rank(0)

            # WAR: This is a temporary fix to skip loading FP8 parameters for Dot Product Attention
            def skip_fp8_load(x):
                if isinstance(x, ShardedObject) and 'fused_attention' in x.key and '_extra_state' in x.key:
                    x = LocalNonpersitentObject(x.data)  # use the FP8 state from initialization, not from ckpt
                return x

            if self.cfg.get('skip_fp8_attention_checkpoint_load', True):
                dict_list_map_inplace(skip_fp8_load, sharded_state_dict)

            return sharded_state_dict

    def parameters(self):
        if isinstance(self.model, list):
            return itertools.chain.from_iterable(module.parameters() for module in self.model)
        else:
            return self.model.parameters()

    @property
    def mgpt_wrapper(self):
        return MegatronGPTExportableModel(self)

    def list_export_subnets(self):
        return ['mgpt_wrapper']

    def initialize_last_rank_embeddings(self):
        if parallel_state.get_pipeline_model_parallel_world_size() > 1:
            if self.cfg.get('share_embeddings_and_output_weights', True):
                for index, module in enumerate(self.get_model_module_list()):
                    if parallel_state.get_virtual_pipeline_model_parallel_world_size() is not None:
                        parallel_state.set_virtual_pipeline_model_parallel_rank(index)
                    sync_embeddings = (
                        module.setup_embeddings_and_output_layer
                        if self.mcore_gpt
                        else module.sync_initial_word_embeddings
                    )
                    sync_embeddings()
                if parallel_state.get_virtual_pipeline_model_parallel_world_size() is not None:
                    parallel_state.set_virtual_pipeline_model_parallel_rank(0)

    def _reset_activation_checkpointing_args(self):
        """Disables activation checkpointing completely and saves the values so that
        _restore_activation_checkpointing_args can restore them later. This function must always be
        called before _restore_activation_checkpointing_args.
        """
        # Store values to restore them later.
        self.last_activations_checkpoint_granularity = self.cfg.activations_checkpoint_granularity
        self.last_activations_checkpoint_method = self.cfg.activations_checkpoint_method
        self.last_activations_checkpoint_num_layers = self.cfg.activations_checkpoint_num_layers
        self.last_activations_checkpoint_layers_per_pipeline = self.cfg.activations_checkpoint_layers_per_pipeline

        # Reset config values. Needed for calling generate.
        self.cfg.activations_checkpoint_granularity = None
        self.cfg.activations_checkpoint_method = None
        self.cfg.activations_checkpoint_num_layers = None
        self.cfg.activations_checkpoint_layers_per_pipeline = None

        # Reset model parameters.
        for module in self.get_model_module_list():
            if self.cfg.get('mcore_gpt', False):
                module.decoder.config.recompute_granularity = None
                module.decoder.config.recompute_method = None
                module.decoder.config.recompute_num_layers = None
            else:
                module.language_model.encoder.activations_checkpoint_granularity = None
                module.language_model.encoder.activations_checkpoint_method = None
                module.language_model.encoder.activations_checkpoint_num_layers = None
                module.language_model.encoder.activations_checkpoint_layers_per_pipeline = None

    def _restore_activation_checkpointing_args(self):
        """Restores the activation checkpointing parameters using the values saved by
        _reset_activation_checkpointing_args. This function must never be called before
        _reset_activation_checkpointing_args.
        """
        # Restore config values.
        self.cfg.activations_checkpoint_granularity = self.last_activations_checkpoint_granularity
        self.cfg.activations_checkpoint_method = self.last_activations_checkpoint_method
        self.cfg.activations_checkpoint_num_layers = self.last_activations_checkpoint_num_layers
        self.cfg.activations_checkpoint_layers_per_pipeline = self.last_activations_checkpoint_layers_per_pipeline

        # Restore model parameters.
        for module in self.get_model_module_list():
            if self.cfg.get('mcore_gpt', False):
                module.decoder.config.recompute_granularity = self.last_activations_checkpoint_granularity
                module.decoder.config.recompute_method = self.last_activations_checkpoint_method
                module.decoder.config.recompute_num_layers = self.last_activations_checkpoint_num_layers
            else:
                module.language_model.encoder.activations_checkpoint_granularity = (
                    self.last_activations_checkpoint_granularity
                )
                module.language_model.encoder.activations_checkpoint_method = self.last_activations_checkpoint_method
                module.language_model.encoder.activations_checkpoint_num_layers = (
                    self.last_activations_checkpoint_num_layers
                )
                module.language_model.encoder.activations_checkpoint_layers_per_pipeline = (
                    self.last_activations_checkpoint_layers_per_pipeline
                )

    def _reset_sequence_parallelism_args(self):
        """Disables sequence parallelism completely and saves the values so that
        _restore_sequence_parallelism_args can restore them later. This function must always be
        called before _restore_sequence_parallelism_args.
        """
        # Store values to restore them later.
        self.last_sequence_parallel = self.cfg.sequence_parallel

        # Reset config values. Needed for calling generate.
        self.cfg.sequence_parallel = False
        self.model_parallel_config.sequence_parallel = False
        self.transformer_config.sequence_parallel = False

        # Reset model parameters.
        for module in self.get_model_module_list():
            for mod in module.modules():
                if hasattr(mod, "sequence_parallel"):
                    mod.sequence_parallel = False

    def _restore_sequence_parallelism_args(self):
        """Restores the sequence parallelism parameters using the values saved by
        _reset_sequence_parallelism_args. This function must never be called before
        _reset_sequence_parallelism_args.
        """
        # Restore config values.
        self.cfg.sequence_parallel = self.last_sequence_parallel
        self.model_parallel_config.sequence_parallel = self.last_sequence_parallel
        self.transformer_config.sequence_parallel = self.last_sequence_parallel

        # Restore model parameters.
        for module in self.get_model_module_list():
            for mod in module.modules():
                if hasattr(mod, "sequence_parallel"):
                    mod.sequence_parallel = self.last_sequence_parallel

    def build_transformer_config(self) -> TransformerConfig:
        """Builds the megatron core gpt transformer config for the model.
        For attributes in the nemo model config that are the same
        as the megatron core TransformerConfig, we will use the value from the nemo model config.
        For attributes in TransformerConfig that are not in the nemo model config, we add custom logic.
        """

        if self.cfg.num_layers % self.cfg.get('pipeline_model_parallel_size', 1) != 0:
            raise ValueError(
                f"num_layers ({self.cfg.num_layers}) should be divisible by "
                f"pipeline_model_parallel_size ({self.cfg.get('pipeline_model_parallel_size', 1)})"
            )

        normalization = self.cfg.get('normalization', 'layernorm').lower()
        layernorm_zero_centered_gamma = self.cfg.get('normalization', 'layernorm') == 'layernorm1p'
        if normalization == 'layernorm':
            normalization = 'LayerNorm'
        elif normalization == 'rmsnorm':
            normalization = 'RMSNorm'
        elif normalization == 'layernorm1p':
            normalization = 'LayerNorm'
            layernorm_zero_centered_gamma = True
        else:
            logging.warning(
                f"The normalization type: {normalization} might not be supported in megatron core."
                f"Supported types are LayerNorm and RMSNorm."
            )

        ub_tp_comm_overlap = self.cfg.get('ub_tp_comm_overlap', False)

        if not self.cfg.get('fp8', False):
            fp8 = None
        elif self.cfg.get('fp8_e4m3', False):
            fp8 = 'e4m3'
        elif self.cfg.get('fp8_hybrid', False):
            fp8 = 'hybrid'
        else:
            raise ValueError(f"fp8 enabled but fp8_format (fp8_e4m3 | fp8_hybrid) is not set.")

        # any configs that are not in the nemo model config will be added here
        model_specific_configs = {
            'layernorm_zero_centered_gamma': layernorm_zero_centered_gamma,
            'normalization': normalization,
            'fp8': fp8,
            'tp_comm_overlap': ub_tp_comm_overlap,
            # MoE related
            'num_moe_experts': self.cfg.get('num_moe_experts', None),
            'moe_router_load_balancing_type': self.cfg.get('moe_router_load_balancing_type', 'aux_loss'),
            'moe_router_topk': self.cfg.get('moe_router_topk', 2),
            'moe_grouped_gemm': self.cfg.get('moe_grouped_gemm', False),
            'moe_aux_loss_coeff': self.cfg.get(
                'moe_aux_loss_coeff', 0
            ),  # 1e-2 would be a good start value for load balance loss.
            'moe_z_loss_coeff': self.cfg.get('moe_z_loss_coeff', None),  # 1e-3 would be a good start value for z-loss
            'moe_input_jitter_eps': self.cfg.get('moe_input_jitter_eps', None),
            'moe_token_dropping': self.cfg.get('moe_token_dropping', False),  # TODO: Support token dropping.
        }
        if model_specific_configs['num_moe_experts'] is not None:
            assert mcore_supports_moe(), 'Megatron-core >= v0.5.0 is required for MoE'
        elif not mcore_supports_moe():
            if 'num_moe_experts' in model_specific_configs:
                del model_specific_configs['num_moe_experts']
            moe_keys = list(filter(lambda x: x.startswith('moe_'), model_specific_configs.keys()))
            for k in moe_keys:
                del model_specific_configs[k]

        transformer_config = super().build_transformer_config()

        for key, value in model_specific_configs.items():
            setattr(transformer_config, key, value)

        # pass mcore customization configs directly to mcore
        mcore_customization_config_dict = self.cfg.get('mcore_customization_config', {})
        for key, value in mcore_customization_config_dict.items():
            setattr(transformer_config, key, value)

        return transformer_config<|MERGE_RESOLUTION|>--- conflicted
+++ resolved
@@ -825,8 +825,6 @@
         if self.cfg.get('fp8', False):
             self.prev_step_training = self.training
 
-<<<<<<< HEAD
-=======
         # Optimization: Defer the embedding GEMM Wgrads of the last PP stage to pipeline flush waiting time
         if self.cfg.get('pipeline_model_parallel_size', 1) > 1 and parallel_state.is_pipeline_last_stage(
             ignore_virtual=True
@@ -895,7 +893,6 @@
             self.allreduce_first_last_embeddings()
             self.megatron_timer_stop('allreduce_first_last_embeddings')
 
->>>>>>> 81a59cfe
         if self.log_memory_usage:
             max_memory_reserved = torch.cuda.max_memory_reserved()
             memory_allocated = torch.cuda.memory_allocated()
