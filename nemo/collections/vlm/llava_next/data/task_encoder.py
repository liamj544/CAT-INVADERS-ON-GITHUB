from dataclasses import dataclass, field
from typing import Dict, List, Optional, Union

import torch
from megatron.energon import SimilarityInterleavedSample, VQASample, batch_list, batch_pad_stack, stateless
from torch.nn.utils.rnn import pad_sequence
from transformers import AutoProcessor

from nemo.collections.multimodal.data.energon.config import ImageTextRawBatch, ImageTextSample, MultiModalSampleConfig
from nemo.collections.multimodal.data.energon.sample_encoder import SampleEncoder, VQASampleEncoder
from nemo.collections.multimodal.data.energon.task_encoder import MultiModalTaskEncoder
from nemo.collections.vlm.llava_next.data.interleaved_sample_encoder import LlavaNextSimilarityInterleavedSampleEncoder
from nemo.collections.vlm.llava_next.data.sample import (
    LlavaNextTextRawBatch,
    LlavaNextTextSample,
    PackedLlavaNextTextRawBatch,
    PackedLlavaNextTextSample,
)
from nemo.collections.vlm.llava_next.data.vqa_sample_encoder import LlavaNextSampleEncoder
from nemo.collections.vlm.neva.data.sequence_packing import convert_to_packed_llava_next
from nemo.utils import logging


class LlavaNextTaskEncoder(MultiModalTaskEncoder):
    """LlavaNextTaskEncoder"""

    def __init__(
        self,
        tokenizer,
        image_processor,
        multimodal_sample_config,
        packed_sequence=False,
        packed_sequence_size=-1,
        num_image_embeddings_per_tile=576,
    ):
        """
        Initialize the LlavaNextTaskEncoder.

        This encoder extends MultiModalTaskEncoder to specifically handle LlavaNeXT,
        overriding  encoders for VQA sample type.

        Parameters:
        tokenizer (Tokenizer): The tokenizer for processing text data across sample types.
        image_processor (ImageProcessor): The image processor for preprocessing images.
        multimodal_sample_config (MultiModalSampleConfig): Configuration settings for multimodal samples.

        """
        super().__init__(
            tokenizer,
            image_processor,
            multimodal_sample_config,
            packed_sequence,
            packed_sequence_size,
            num_image_embeddings_per_tile,
        )
        self.encoders: Dict[str, SampleEncoder] = {
            VQASample.__name__: LlavaNextSampleEncoder(tokenizer, image_processor, multimodal_sample_config),
            SimilarityInterleavedSample.__name__: LlavaNextSimilarityInterleavedSampleEncoder(
                tokenizer=tokenizer, image_processor=image_processor, multimodal_sample_config=multimodal_sample_config
            ),
        }

    def batch(
        self, samples: List[Union[LlavaNextTextSample, PackedLlavaNextTextSample]]
    ) -> Union[LlavaNextTextRawBatch, PackedLlavaNextTextRawBatch]:
        """
        Batch multiple encoded samples into a single batch structure for model input.

        This method combines individual sample fields (keys, images, tokens, labels, etc.) and
        pads or stacks them as needed to create a unified batch.

        Parameters:
        samples (List[LlavaNextTextSample]): A list of LlavaNextTextSample instances to be batched.

        Returns:
        LlavaNextTextRawBatch: A batch containing all input samples' images, tokens, labels,
            loss masks, and other metadata prepared for model processing.
        """
        # import pdb; pdb.set_trace()
        if self.packed_sequence:
            if len(samples) > 1:
                raise ValueError(
                    "Micro batch size should be 1 when training with packed sequence, but your micro batch size "
                    f"is {len(samples)}. \nThe following config is equivalent to your current setting for "
                    f"a packed dataset. Please update your config to the following: \n"
                    f"Set micro batch size to 1 (currently {len(samples)})\n"
                    f"Set global batch size to `global_batch_size // {len(samples)}` "
                    f"Set packed sequence length to `original_sample_seq_len * {len(samples)}` "
                    f"(currently {self.packed_sequence_size}) \n"
                    f"For details please visit "
                    f"https://docs.nvidia.com/nemo-framework/user-guide/latest/sft_peft/packed_sequence.html"
                )
            # The batching are taken care by packing.
            sample = samples[0]
            return PackedLlavaNextTextRawBatch(
                __keys__=sample.__key__,
                images=sample.images,
                tokens=sample.tokens,
                labels=sample.labels,
                loss_mask=sample.loss_mask,
                num_media_tiles=sample.num_media_tiles,
                image_sizes=sample.image_sizes,
                attention_mask=sample.attention_mask,
                position_ids=sample.position_ids,
                packed_seq_params=sample.packed_seq_params,
            )
        else:
            keys, images, tokens, labels, loss_mask, num_media_tiles, image_sizes, attention_mask = (
                [],
                [],
                [],
                [],
                [],
                [],
                [],
                [],
            )
            for sample in samples:
                keys.append(sample.__key__)
                images.append(sample.images)
                tokens.append(sample.tokens)
                labels.append(sample.labels)
                loss_mask.append(sample.loss_mask)
                num_media_tiles.append(sample.num_media_tiles)
                image_sizes.append(sample.image_sizes)
                attention_mask.append(sample.attention_mask)

            batch_keys = batch_list(keys)

            batch_images = torch.cat(images, dim=0)

            batch_tokens = pad_sequence(tokens, batch_first=True)
            batch_labels = pad_sequence(labels, batch_first=True)
            image_sizes = torch.cat(image_sizes, dim=0)
            batch_loss_mask = batch_pad_stack(loss_mask)
            batch_attention_mask = batch_pad_stack(attention_mask)
            batch_list_num_media_tiles = batch_list(num_media_tiles)
            # if batch_list_num_media_tiles is nested lists, each sample has multiple images with different tiles
            # we need to flatten the list so len is num_images (in the batch)
            # image_sizes is also expected to be num_images, 2
            batch_list_num_media_tiles = flatten_if_nested(batch_list_num_media_tiles)
            batch_num_media_tiles = torch.tensor(batch_list_num_media_tiles, dtype=torch.int)

            assert (
                image_sizes.shape[0] == batch_num_media_tiles.shape[0]
            ), "image_sizes and batch_num_media_tiles must have the same length"

            return LlavaNextTextRawBatch(
                __keys__=batch_keys,
                images=batch_images,
                tokens=batch_tokens,
                labels=batch_labels,
                loss_mask=batch_loss_mask,
                num_media_tiles=batch_num_media_tiles,
                image_sizes=image_sizes,
                attention_mask=batch_attention_mask,
            )

    def select_samples_to_pack(self, samples: List[Union[LlavaNextTextSample, PackedLlavaNextTextSample]]):
        """Selects which samples will be packed together.

        NOTE: Energon dataloader calls this method internally if packing is used.
        Please see https://nvidia.github.io/Megatron-Energon/packing.html
        """
        from nemo.collections.vlm.neva.data.sequence_packing import greedy_knapsack, predict_seq_len_llava_next
<<<<<<< HEAD

        lengths = [
            len(sample.tokens) for sample in samples
        ]

=======

        # import pdb; pdb.set_trace()
        media_token_id = self.sample_config.image_token.token_id

        lengths = [
            predict_seq_len_llava_next(
                sample.tokens,
                media_token_index=media_token_id,
                num_image_embeddings_per_tile=self.num_image_embeddings_per_tile,
                num_media_tiles=sample.num_media_tiles,
            )
            for sample in samples
        ]

        # predict_seq_len_llava_next( samples[0].tokens, media_token_index=self.sample_config.image_token.token_id, num_image_embeddings_per_tile=self.num_image_embeddings_per_tile, num_media_tiles=samples[0].num_media_tiles)
>>>>>>> e610fde9
        packed_samples = greedy_knapsack(lengths, samples, self.packed_sequence_size)
        avg_samples_per_bin = round(len(lengths) / len(packed_samples))
        logging.info(
            f"[Seq Packing Info] - Packing seq len: {self.packed_sequence_size}, "
            f"Buffered samples: {len(lengths)}, Total number of bins: {len(packed_samples)}, "
            f"Average samples per bin: {avg_samples_per_bin}"
        )
        return packed_samples

    @stateless
    def pack_selected_samples(self, samples):
        """
        Function to pack a list of ImageTaskSample into a single ImageTaskSamplePacked.

        NOTE: Energon dataloader calls this method internally if packing is used.
        Please see https://nvidia.github.io/Megatron-Energon/packing.html

        Args:
            samples: List of ImageTaskSample instances to pack into one sample.

        Returns:
            ImageTaskSamplePacked instance.
        """
        # import pdb; pdb.set_trace()
        from nemo.collections.vlm.neva.data.sequence_packing import convert_to_packed

        keys, images, tokens, labels, loss_mask, num_media_tiles, image_sizes, attention_mask = (
            [],
            [],
            [],
            [],
            [],
            [],
            [],
            [],
        )
        for sample in samples:
            num_media_tiles.append(sample.num_media_tiles)
            image_sizes.append(sample.image_sizes)

        image_sizes = torch.cat(image_sizes, dim=0)

        # num_media_tiles: [3, 3, 3, 3]: Shape torch.Size([4])
        batch_list_num_media_tiles = batch_list(num_media_tiles)
        # if batch_list_num_media_tiles is nested lists, each sample has multiple images with different tiles
        # we need to flatten the list so len is num_images (in the batch)
        # image_sizes is also expected to be num_images, 2
        batch_list_num_media_tiles = flatten_if_nested(batch_list_num_media_tiles)
        batch_num_media_tiles = torch.tensor(batch_list_num_media_tiles, dtype=torch.int)

        packed_images = torch.cat([sample.images for sample in samples], dim=0)
        media_token_id = self.sample_config.image_token.token_id
        packed_tokens, packed_labels, packed_position_ids, packed_loss_mask, packed_seq_params = convert_to_packed_llava_next(
            tokens=[sample.tokens for sample in samples],
            labels=[sample.labels for sample in samples],
            ignore_index=self.sample_config.ignore_place_holder,
        )

        return PackedLlavaNextTextSample(
<<<<<<< HEAD
                        __key__=",".join([s.__key__ for s in samples]),
                        __restore_key__=(),  # Will be set by energon based on `samples`
                        images=packed_images,
                        tokens=packed_tokens,
                        labels=packed_labels,
                        loss_mask=None,
                        attention_mask=None,
                        position_ids=packed_position_ids,
                        packed_seq_params=packed_seq_params,
                        num_media_tiles=batch_num_media_tiles,
                        image_sizes=image_sizes,
                    )
=======
            __key__=",".join([s.__key__ for s in samples]),
            __restore_key__=(),  # Will be set by energon based on `samples`
            tokens=packed_tokens,
            labels=packed_labels,
            images=packed_images,
            position_ids=packed_position_ids,
            loss_mask=packed_loss_mask,
            packed_seq_params=packed_seq_params,
            attention_mask=None,  # We don't need attention mask for packed samples
            num_media_tiles=sample.num_media_tiles,
            image_sizes=sample.image_sizes,
        )

        PackedLlavaNextTextRawBatch(
            __keys__=sample.__key__,
            images=sample.images,
            tokens=sample.tokens,
            labels=sample.labels,
            loss_mask=sample.loss_mask,
            num_media_tiles=sample.num_media_tiles,
            image_sizes=sample.image_sizes,
            attention_mask=sample.attention_mask,
            position_ids=sample.position_ids,
            packed_seq_params=sample.packed_seq_params,
        )
>>>>>>> e610fde9


from itertools import chain


def flatten_if_nested(lst):
    # Check if the first element is a list (assuming consistent structure)
    if any(isinstance(i, list) for i in lst):
        return list(chain.from_iterable(lst))
    return lst


if __name__ == '__main__':
    import argparse

    from megatron.energon import WorkerConfig, get_loader, get_train_dataset
    from transformers import AutoProcessor

    parser = argparse.ArgumentParser()
    parser.add_argument('--data_path', type=str, required=True, help='path to the dataset directory')
    args = parser.parse_args()
    processor = AutoProcessor.from_pretrained("llava-hf/llava-v1.6-vicuna-7b-hf")
    tokenizer = processor.tokenizer
    multimodal_sample_config = MultiModalSampleConfig()
    multimodal_sample_config.conversation_template_config.system = None

    worker_config = WorkerConfig.default_worker_config(0)
    multimodal_sample_config = MultiModalSampleConfig()
    multimodal_sample_config.image_following_text = False
    train_loader = get_loader(
        get_train_dataset(
            args.data_path,
            batch_size=1,
            shuffle_buffer_size=100,
            max_samples_per_sequence=100,
            task_encoder=LlavaNextTaskEncoder(
                tokenizer=tokenizer,
                image_processor=processor.image_processor,
                multimodal_sample_config=MultiModalSampleConfig(),
<<<<<<< HEAD
                packed_sequence=True,
                packed_sequence_size=8086
=======
>>>>>>> e610fde9
            ),
            worker_config=worker_config,
            packing_buffer_size=200
        ),
        worker_config=worker_config,
    )

    print(f"data loader length {len(train_loader)}")
    for index, each_batch in enumerate(train_loader):
        print(f"batch index {index} tokens shape {each_batch['tokens'].shape} ")<|MERGE_RESOLUTION|>--- conflicted
+++ resolved
@@ -1,21 +1,15 @@
-from dataclasses import dataclass, field
-from typing import Dict, List, Optional, Union
+from typing import Dict, List, Union
 
 import torch
 from megatron.energon import SimilarityInterleavedSample, VQASample, batch_list, batch_pad_stack, stateless
 from torch.nn.utils.rnn import pad_sequence
-from transformers import AutoProcessor
-
-from nemo.collections.multimodal.data.energon.config import ImageTextRawBatch, ImageTextSample, MultiModalSampleConfig
-from nemo.collections.multimodal.data.energon.sample_encoder import SampleEncoder, VQASampleEncoder
+
+from nemo.collections.multimodal.data.energon.config import MultiModalSampleConfig
+from nemo.collections.multimodal.data.energon.sample_encoder import SampleEncoder
 from nemo.collections.multimodal.data.energon.task_encoder import MultiModalTaskEncoder
 from nemo.collections.vlm.llava_next.data.interleaved_sample_encoder import LlavaNextSimilarityInterleavedSampleEncoder
-from nemo.collections.vlm.llava_next.data.sample import (
-    LlavaNextTextRawBatch,
-    LlavaNextTextSample,
-    PackedLlavaNextTextRawBatch,
-    PackedLlavaNextTextSample,
-)
+from nemo.collections.vlm.llava_next.data.sample import LlavaNextTextRawBatch, LlavaNextTextSample, \
+    PackedLlavaNextTextSample, PackedLlavaNextTextRawBatch
 from nemo.collections.vlm.llava_next.data.vqa_sample_encoder import LlavaNextSampleEncoder
 from nemo.collections.vlm.neva.data.sequence_packing import convert_to_packed_llava_next
 from nemo.utils import logging
@@ -24,15 +18,11 @@
 class LlavaNextTaskEncoder(MultiModalTaskEncoder):
     """LlavaNextTaskEncoder"""
 
-    def __init__(
-        self,
-        tokenizer,
-        image_processor,
-        multimodal_sample_config,
-        packed_sequence=False,
-        packed_sequence_size=-1,
-        num_image_embeddings_per_tile=576,
-    ):
+    def __init__(self, tokenizer, image_processor, multimodal_sample_config,
+                 packed_sequence=False,
+                 packed_sequence_size=-1,
+                 num_image_embeddings_per_tile=576,
+                 ):
         """
         Initialize the LlavaNextTaskEncoder.
 
@@ -45,14 +35,8 @@
         multimodal_sample_config (MultiModalSampleConfig): Configuration settings for multimodal samples.
 
         """
-        super().__init__(
-            tokenizer,
-            image_processor,
-            multimodal_sample_config,
-            packed_sequence,
-            packed_sequence_size,
-            num_image_embeddings_per_tile,
-        )
+        super().__init__(tokenizer, image_processor, multimodal_sample_config, packed_sequence,
+                         packed_sequence_size, num_image_embeddings_per_tile)
         self.encoders: Dict[str, SampleEncoder] = {
             VQASample.__name__: LlavaNextSampleEncoder(tokenizer, image_processor, multimodal_sample_config),
             SimilarityInterleavedSample.__name__: LlavaNextSimilarityInterleavedSampleEncoder(
@@ -60,9 +44,8 @@
             ),
         }
 
-    def batch(
-        self, samples: List[Union[LlavaNextTextSample, PackedLlavaNextTextSample]]
-    ) -> Union[LlavaNextTextRawBatch, PackedLlavaNextTextRawBatch]:
+    def batch(self, samples: List[Union[LlavaNextTextSample, PackedLlavaNextTextSample]]
+              ) -> Union[LlavaNextTextRawBatch, PackedLlavaNextTextRawBatch]:
         """
         Batch multiple encoded samples into a single batch structure for model input.
 
@@ -146,15 +129,17 @@
             ), "image_sizes and batch_num_media_tiles must have the same length"
 
             return LlavaNextTextRawBatch(
-                __keys__=batch_keys,
-                images=batch_images,
-                tokens=batch_tokens,
-                labels=batch_labels,
-                loss_mask=batch_loss_mask,
-                num_media_tiles=batch_num_media_tiles,
-                image_sizes=image_sizes,
-                attention_mask=batch_attention_mask,
-            )
+                    __keys__=batch_keys,
+                    images=batch_images,
+                    tokens=batch_tokens,
+                    labels=batch_labels,
+                    loss_mask=batch_loss_mask,
+                    num_media_tiles=batch_num_media_tiles,
+                    image_sizes=image_sizes,
+                    attention_mask=batch_attention_mask,
+                )
+
+
 
     def select_samples_to_pack(self, samples: List[Union[LlavaNextTextSample, PackedLlavaNextTextSample]]):
         """Selects which samples will be packed together.
@@ -162,30 +147,12 @@
         NOTE: Energon dataloader calls this method internally if packing is used.
         Please see https://nvidia.github.io/Megatron-Energon/packing.html
         """
-        from nemo.collections.vlm.neva.data.sequence_packing import greedy_knapsack, predict_seq_len_llava_next
-<<<<<<< HEAD
+        from nemo.collections.vlm.neva.data.sequence_packing import greedy_knapsack
 
         lengths = [
             len(sample.tokens) for sample in samples
         ]
 
-=======
-
-        # import pdb; pdb.set_trace()
-        media_token_id = self.sample_config.image_token.token_id
-
-        lengths = [
-            predict_seq_len_llava_next(
-                sample.tokens,
-                media_token_index=media_token_id,
-                num_image_embeddings_per_tile=self.num_image_embeddings_per_tile,
-                num_media_tiles=sample.num_media_tiles,
-            )
-            for sample in samples
-        ]
-
-        # predict_seq_len_llava_next( samples[0].tokens, media_token_index=self.sample_config.image_token.token_id, num_image_embeddings_per_tile=self.num_image_embeddings_per_tile, num_media_tiles=samples[0].num_media_tiles)
->>>>>>> e610fde9
         packed_samples = greedy_knapsack(lengths, samples, self.packed_sequence_size)
         avg_samples_per_bin = round(len(lengths) / len(packed_samples))
         logging.info(
@@ -210,7 +177,6 @@
             ImageTaskSamplePacked instance.
         """
         # import pdb; pdb.set_trace()
-        from nemo.collections.vlm.neva.data.sequence_packing import convert_to_packed
 
         keys, images, tokens, labels, loss_mask, num_media_tiles, image_sizes, attention_mask = (
             [],
@@ -236,6 +202,7 @@
         batch_list_num_media_tiles = flatten_if_nested(batch_list_num_media_tiles)
         batch_num_media_tiles = torch.tensor(batch_list_num_media_tiles, dtype=torch.int)
 
+
         packed_images = torch.cat([sample.images for sample in samples], dim=0)
         media_token_id = self.sample_config.image_token.token_id
         packed_tokens, packed_labels, packed_position_ids, packed_loss_mask, packed_seq_params = convert_to_packed_llava_next(
@@ -245,7 +212,6 @@
         )
 
         return PackedLlavaNextTextSample(
-<<<<<<< HEAD
                         __key__=",".join([s.__key__ for s in samples]),
                         __restore_key__=(),  # Will be set by energon based on `samples`
                         images=packed_images,
@@ -258,33 +224,6 @@
                         num_media_tiles=batch_num_media_tiles,
                         image_sizes=image_sizes,
                     )
-=======
-            __key__=",".join([s.__key__ for s in samples]),
-            __restore_key__=(),  # Will be set by energon based on `samples`
-            tokens=packed_tokens,
-            labels=packed_labels,
-            images=packed_images,
-            position_ids=packed_position_ids,
-            loss_mask=packed_loss_mask,
-            packed_seq_params=packed_seq_params,
-            attention_mask=None,  # We don't need attention mask for packed samples
-            num_media_tiles=sample.num_media_tiles,
-            image_sizes=sample.image_sizes,
-        )
-
-        PackedLlavaNextTextRawBatch(
-            __keys__=sample.__key__,
-            images=sample.images,
-            tokens=sample.tokens,
-            labels=sample.labels,
-            loss_mask=sample.loss_mask,
-            num_media_tiles=sample.num_media_tiles,
-            image_sizes=sample.image_sizes,
-            attention_mask=sample.attention_mask,
-            position_ids=sample.position_ids,
-            packed_seq_params=sample.packed_seq_params,
-        )
->>>>>>> e610fde9
 
 
 from itertools import chain
@@ -324,11 +263,8 @@
                 tokenizer=tokenizer,
                 image_processor=processor.image_processor,
                 multimodal_sample_config=MultiModalSampleConfig(),
-<<<<<<< HEAD
                 packed_sequence=True,
                 packed_sequence_size=8086
-=======
->>>>>>> e610fde9
             ),
             worker_config=worker_config,
             packing_buffer_size=200
