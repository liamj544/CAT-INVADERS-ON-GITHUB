--- conflicted
+++ resolved
@@ -136,11 +136,7 @@
         raise ValueError(f"Unexpected format for ais endpoint: {endpoint}")
     return os.path.join(result.hostname, str(result.port))
 
-<<<<<<< HEAD
 @lru_cache(maxsize=1)
-=======
-
->>>>>>> 55ecefbe
 def ais_binary() -> str:
     """Return location of `ais` binary if available."""
     path = shutil.which('ais')
@@ -199,10 +195,6 @@
 
     return local_path
 
-<<<<<<< HEAD
-=======
-
->>>>>>> 55ecefbe
 def open_datastore_object(path: str, num_retries: int = 5):
     """Open a datastore object and return a file-like object.
 
@@ -374,7 +366,6 @@
     return store_object.get() is not None
 
 
-<<<<<<< HEAD
 if not LHOTSE_AVAILABLE:
     def open_best(path: str, mode: str = "rb"):
         if is_datastore_path(path):
@@ -385,8 +376,6 @@
         return stream
 
 
-=======
->>>>>>> 55ecefbe
 def wds_url_opener(
     data: Iterable[Dict[str, Any]],
     handler: Callable[[Exception], bool],
