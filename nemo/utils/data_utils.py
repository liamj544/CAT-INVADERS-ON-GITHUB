--- conflicted
+++ resolved
@@ -343,7 +343,6 @@
         description = f'{type(self)}: store_path={self.store_path}, local_path={self.local_path}'
         return description
 
-
 def datastore_object_get(store_object: DataStoreObject) -> bool:
     """A convenience wrapper for multiprocessing.imap.
 
@@ -353,17 +352,7 @@
     Returns:
         True if get() returned a path.
     """
-<<<<<<< HEAD
     return store_object.get() is not None
-=======
-    if is_datastore_path(store_path):
-        if not store_path.startswith("msc://"):
-            url = f'pipe:ais get {store_path} - || true'
-        else:
-            return store_path
-    else:
-        raise ValueError(f'Unknown store path format: {store_path}')
->>>>>>> 63b30fb4
 
 def wds_url_opener(
     data: Iterable[Dict[str, Any]],
